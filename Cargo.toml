--- conflicted
+++ resolved
@@ -9,14 +9,9 @@
 name="quoridor_cpython"
 crate-type = ["cdylib"]
 
-<<<<<<< HEAD
 [dependencies]
 rand=""
 
-[dependencies.cpython]
-version = "0.2"
-=======
 [dependencies.pyo3]
 version = "0.7.0-alpha.1"
->>>>>>> 690d9155
 features = ["extension-module"]