use std::hash::Hasher;
use std::hash::Hash;
use common::linked_list::List;
use std::str::FromStr;
use std::fmt::{self,Display,Formatter};
use super::constants::{BOARD_WIDTH,BOARD_HEIGHT,MAX_NUMBER_OF_MOVES};
use super::action::{Action,Direction,Piece,Square,map_bit_board_to_squares};
use super::value::Value;
use super::zobrist::Zobrist;
use engine::engine::GameEngine;
use engine::game_state::{GameState as GameStateTrait};
use common::bits::first_set_bit;
use failure::Error;

const LEFT_COLUMN_MASK: u64 =       0b__00000001__00000001__00000001__00000001__00000001__00000001__00000001__00000001;
const RIGHT_COLUMN_MASK: u64 =      0b__10000000__10000000__10000000__10000000__10000000__10000000__10000000__10000000;

const TOP_ROW_MASK: u64 =           0b__00000000__00000000__00000000__00000000__00000000__00000000__00000000__11111111;
const BOTTOM_ROW_MASK: u64 =        0b__11111111__00000000__00000000__00000000__00000000__00000000__00000000__00000000;

const P1_OBJECTIVE_MASK: u64 =      TOP_ROW_MASK;
const P2_OBJECTIVE_MASK: u64 =      BOTTOM_ROW_MASK;

const P1_PLACEMENT_MASK: u64 =      0b__11111111__11111111__00000000__00000000__00000000__00000000__00000000__00000000;
const P2_PLACEMENT_MASK: u64 =      0b__00000000__00000000__00000000__00000000__00000000__00000000__11111111__11111111;
const LAST_P1_PLACEMENT_MASK: u64 = 0b__10000000__00000000__00000000__00000000__00000000__00000000__00000000__00000000;
const LAST_P2_PLACEMENT_MASK: u64 = 0b__00000000__00000000__00000000__00000000__00000000__00000000__10000000__00000000;

const TRAP_MASK: u64 =              0b__00000000__00000000__00100100__00000000__00000000__00100100__00000000__00000000;

#[derive(Hash, Eq, PartialEq, Clone, Debug)]
pub enum PushPullState {
    /*
        Either:
        - The turn started
        - The last move was the completion of a pull.
        - The last move was the completion of a push.
    */
    None,
    // Means that the currently player's piece was moved last action, next action can possibly be a pull.
    PossiblePull(Square, Piece),
    // Means that we pushed an opponent's piece last move. Follow up must be taking the empty square.
    MustCompletePush(Square, Piece)
}

#[derive(Clone, Debug)]
pub struct PlayPhase {
    previous_piece_boards_this_move: Vec<PieceBoard>,
    push_pull_state: PushPullState,
    initial_hash_of_move: Zobrist,
    hash_history: List<Zobrist>,
    piece_trapped_this_turn: bool
    /*
        threatened_pieces: u64,
        supported_pieces: u64,
        can_push_squares: [u64; 4]
    */
}

#[derive(Clone, Debug)]
pub enum Phase {
    PlacePhase,
    PlayPhase(PlayPhase)
}

#[derive(Clone, Debug)]
pub struct PieceBoardState {
    p1_pieces: u64,
    all_pieces: u64,
    elephants: u64,
    camels: u64,
    horses: u64,
    dogs: u64,
    cats: u64,
    rabbits: u64
}

impl PieceBoardState {
    pub fn get_bits_for_piece(&self, piece: &Piece, p1_pieces: bool) -> u64 {
        let player_piece_mask = if p1_pieces { self.p1_pieces } else { !self.p1_pieces & self.all_pieces };
        self.get_bits_by_piece_type(piece) & player_piece_mask
    }

    pub fn get_player_piece_mask(&self, p1_pieces: bool) -> u64 {
        if p1_pieces { self.p1_pieces } else { !self.p1_pieces & self.all_pieces }
    }

    pub fn get_bits_by_piece_type(&self, piece: &Piece) -> u64 {
        match piece {
            Piece::Elephant => self.elephants,
            Piece::Camel => self.camels,
            Piece::Horse => self.horses,
            Piece::Dog => self.dogs,
            Piece::Cat => self.cats,
            Piece::Rabbit => self.rabbits,
        }
    }

    pub fn get_placement_bit(&self) -> u64 {
        let placement_mask = if self.p1_pieces & P1_PLACEMENT_MASK == P1_PLACEMENT_MASK { P2_PLACEMENT_MASK } else { P1_PLACEMENT_MASK };
        let squares_to_place = !self.all_pieces & placement_mask;

        first_set_bit(squares_to_place)
    }

    pub fn get_trapped_piece_bits(&self) -> u64 {
        let animal_is_on_trap = animal_is_on_trap(self);

        if animal_is_on_trap {
            let unsupported_piece_bits = get_both_player_unsupported_piece_bits(self);
            let trapped_animal_bits = unsupported_piece_bits & TRAP_MASK;

            trapped_animal_bits
        } else {
            0
        }
    }

    pub fn get_piece_type_at_square(&self, square: &Square) -> Option<Piece> {
        let square_bit = square.as_bit_board();
        if square_bit & self.all_pieces != 0 {
            Some(get_piece_type_at_bit(square_bit, self))
        } else {
            None
        }
    }
}

#[derive(Clone, Debug)]
struct PieceBoard(PieceBoardState);

impl PieceBoard {
    fn initial() -> Self {
        Self(PieceBoardState {
            p1_pieces: 0,
            all_pieces: 0,
            elephants: 0,
            camels: 0,
            horses: 0,
            dogs: 0,
            cats: 0,
            rabbits: 0
        })
    }

    fn new(
        p1_pieces: u64,
        elephants: u64,
        camels: u64,
        horses: u64,
        dogs: u64,
        cats: u64,
        rabbits: u64
    ) -> Self {
        Self(PieceBoardState {
            p1_pieces,
            elephants,
            camels,
            horses,
            dogs,
            cats,
            rabbits,
            all_pieces: elephants | camels | horses | dogs | cats | rabbits
        })
    }

    fn get_piece_board(&self) -> &PieceBoardState {
        &self.0
    }

    fn take_action(&self, move_action: &Action) -> (PieceBoardState, bool) {
        let mut piece_board_state = self.0.clone();
        let mut animal_was_trapped = false;

        if let Action::Move(square, direction) = move_action {
            Self::move_piece(&mut piece_board_state, square, direction);
            animal_was_trapped = Self::remove_trapped_pieces(&mut piece_board_state);
        }

        (piece_board_state, animal_was_trapped)
    }

    fn move_piece(piece_board_state: &mut PieceBoardState, square: &Square, direction: &Direction) {
        let source_square_bit = square.as_bit_board();
        let piece_board = piece_board_state;

        piece_board.elephants = shift_piece_in_direction(piece_board.elephants, source_square_bit, direction);
        piece_board.camels = shift_piece_in_direction(piece_board.camels, source_square_bit, direction);
        piece_board.horses = shift_piece_in_direction(piece_board.horses, source_square_bit, direction);
        piece_board.dogs = shift_piece_in_direction(piece_board.dogs, source_square_bit, direction);
        piece_board.cats = shift_piece_in_direction(piece_board.cats, source_square_bit, direction);
        piece_board.rabbits = shift_piece_in_direction(piece_board.rabbits, source_square_bit, direction);
        piece_board.p1_pieces = shift_piece_in_direction(piece_board.p1_pieces, source_square_bit, direction);
        piece_board.all_pieces = shift_piece_in_direction(piece_board.all_pieces, source_square_bit, direction);
    }

    fn remove_trapped_pieces(piece_board_state: &mut PieceBoardState) -> bool {
        let trapped_animal_bits = piece_board_state.get_trapped_piece_bits();
        let animal_is_trapped = trapped_animal_bits != 0;

        if animal_is_trapped {
            let untrapped_animal_bits = !trapped_animal_bits;
            piece_board_state.elephants &= untrapped_animal_bits;
            piece_board_state.camels &= untrapped_animal_bits;
            piece_board_state.horses &= untrapped_animal_bits;
            piece_board_state.dogs &= untrapped_animal_bits;
            piece_board_state.cats &= untrapped_animal_bits;
            piece_board_state.rabbits &= untrapped_animal_bits;
            piece_board_state.p1_pieces &= untrapped_animal_bits;
            piece_board_state.all_pieces &= untrapped_animal_bits;
        }

        animal_is_trapped
    }
}

#[derive(Clone, Debug)]
pub struct GameState {
    p1_turn_to_move: bool,
    move_number: usize,
    phase: Phase,
    piece_board: PieceBoard,
    hash: Zobrist
}

impl Hash for GameState {
    fn hash<H: Hasher>(&self, state: &mut H) {
        state.write_u64(self.hash.hash());
        state.finish();
    }
}

impl PartialEq for GameState {
    fn eq(&self, other: &GameState) -> bool {
        self.hash.hash() == other.hash.hash()
    }
}

impl Eq for GameState {}

impl Display for GameState {
    fn fmt(&self, f: &mut Formatter<'_>) -> fmt::Result {
        let move_number = self.move_number;
        let curr_player = if self.p1_turn_to_move { "g" } else { "s" };
        let piece_board = &self.get_piece_board();
        writeln!(f, "{}{}", move_number, curr_player)?;

        writeln!(f, " +-----------------+")?;

        for row_idx in 0..BOARD_HEIGHT {
            write!(f, "{}|", BOARD_HEIGHT - row_idx)?;
            for col_idx in 0..BOARD_WIDTH {
                let idx = (row_idx * BOARD_WIDTH + col_idx) as u8;
                let square = Square::from_index(idx);
                let letter = if let Some(piece) = piece_board.get_piece_type_at_square(&square) {
                    let is_p1_piece = is_p1_piece(square.as_bit_board(), piece_board);
                    convert_piece_to_letter(&piece, is_p1_piece)
                } else if idx == 18 || idx == 21 || idx == 42 || idx == 45 { 
                    "x".to_string()
                } else {
                    " ".to_string()
                };

                write!(f, " {}", letter)?;
            }
            writeln!(f, " |")?;
        }

        writeln!(f, " +-----------------+")?;
        writeln!(f, "   a b c d e f g h")?;

        Ok(())
    }
}

impl GameState {
    pub fn take_action(&self, action: &Action) -> Self {
        match action {
            Action::Pass => self.pass(),
            Action::Place(piece) => self.place(piece),
            Action::Move(square,direction) => self.move_piece(square,direction)
        }
    }

    pub fn is_terminal(&self) -> Option<Value> {
        self.as_play_phase().and_then(|play_phase| {
            let piece_board = &self.get_piece_board();

            // The order of checking for win/lose conditions is as follows assuming player A just made the move and player B now needs to move:
            if play_phase.get_step() > 0 {
                return self.has_move(piece_board);
            }

            // Check if a rabbit of player A reached goal. If so player A wins.
            // Check if a rabbit of player B reached goal. If so player B wins.
            self.rabbit_at_goal(piece_board)
            // Check if player B lost all rabbits. If so player A wins.
            // Check if player A lost all rabbits. If so player B wins.
            .or_else(|| self.lost_all_rabbits(piece_board))
            // Check if player B has no possible move (all pieces are frozen or have no place to move). If so player A wins.
            // Check if the only moves player B has are 3rd time repetitions. If so player A wins.
            .or_else(|| self.has_move(piece_board))
            .or_else(|| self.max_moves_reached())
        })
    }

    pub fn has_move(&self, piece_board: &PieceBoardState) -> Option<Value> {
        let has_move = if let Phase::PlayPhase(play_phase) = &self.phase {
            let mut valid_actions = Vec::new();
            // If this is the last move, then verify that there are at least two actions to ensure that the action taken will make progress, not resulting in a pass like move.
            let required_number_of_valid_actions = if play_phase.get_step() == 3 && !play_phase.piece_trapped_this_turn { 2 } else { 1 };
            if play_phase.push_pull_state.is_must_complete_push() {
                let mut valid_actions = self.get_must_complete_push_actions(piece_board);
                self.remove_passing_like_actions(&mut valid_actions);
                valid_actions.len() > 0
            } else if self.can_pass() {
                true
            } else if { self.extend_with_valid_curr_player_piece_moves(&mut valid_actions, piece_board); valid_actions.len() >= required_number_of_valid_actions } {
                true
            } else if { self.extend_with_pull_piece_actions(&mut valid_actions, piece_board); valid_actions.len() >= required_number_of_valid_actions } {
                true
            } else if { self.extend_with_push_piece_actions(&mut valid_actions, piece_board); valid_actions.len() >= required_number_of_valid_actions } {
                true
            } else {
                self.remove_passing_like_actions(&mut valid_actions);
                valid_actions.len() > 0
            }
        } else {
            true
        };

        if has_move {
            None
        } else if self.p1_turn_to_move {
            Some(Value([0.0, 1.0]))
        } else {
            Some(Value([1.0, 0.0]))
        }
    }

    pub fn max_moves_reached(&self) -> Option<Value> {
        if self.move_number > MAX_NUMBER_OF_MOVES { Some(Value([0.0, 0.0])) } else { None }
    }

    pub fn valid_actions(&self) -> Vec<Action> {
        if let Phase::PlayPhase(play_phase) = &self.phase {
            let piece_board = &self.get_piece_board();
            let mut valid_actions = if play_phase.push_pull_state.is_must_complete_push() {
                self.get_must_complete_push_actions(piece_board)
            } else {
                let mut valid_actions = Vec::with_capacity(50);
                self.extend_with_valid_curr_player_piece_moves(&mut valid_actions, piece_board);       
                self.extend_with_pull_piece_actions(&mut valid_actions, piece_board);
                self.extend_with_push_piece_actions(&mut valid_actions, piece_board);

                if self.can_pass() {
                    valid_actions.push(Action::Pass);
                }

                valid_actions
            };

            self.remove_passing_like_actions(&mut valid_actions);

            valid_actions
        } else {
            self.valid_placement()
        }
    }

    pub fn get_piece_board_for_step(&self, step: usize) -> &PieceBoardState {
        if step == self.get_current_step() {
            return self.piece_board.get_piece_board();
        }

        let previous_piece_board = &self.unwrap_play_phase().previous_piece_boards_this_move[step];

        previous_piece_board.get_piece_board()
    }

    pub fn get_piece_board(&self) -> &PieceBoardState {
        self.piece_board.get_piece_board()
    }

    pub fn is_p1_turn_to_move(&self) -> bool {
        self.p1_turn_to_move
    }

    pub fn get_current_step(&self) -> usize {
        self.unwrap_play_phase().get_step()
    }

    pub fn is_play_phase(&self) -> bool {
        match &self.phase {
            Phase::PlayPhase(_) => true,
            _ => false
        }
    }

    pub fn get_trapped_animal_for_action(&self, action: &Action) -> Option<(Square,Piece,bool)> {
        let mut piece_board_state = self.get_piece_board().clone();
        if let Action::Move(square, direction) = action {
            PieceBoard::move_piece(&mut piece_board_state, square, direction);
            let trapped_animal_bits = piece_board_state.get_trapped_piece_bits();
            if trapped_animal_bits != 0 {
                let square = Square::from_bit_board(trapped_animal_bits);
                let piece = piece_board_state.get_piece_type_at_square(&square).unwrap();
                let is_p1_piece = piece_board_state.get_bits_for_piece(&piece, true) & square.as_bit_board() != 0;

                return Some((square, piece, is_p1_piece));
            }
        }

        None
    }

    fn can_pass(&self) -> bool {
<<<<<<< HEAD
        // @TODO: TEMP
        return false;
        // self.as_play_phase().map_or(false, |play_phase|
        //     play_phase.get_step() >= 1 &&
        //     !play_phase.push_pull_state.is_must_complete_push() &&
        //     play_phase.first_step_hash != self.hash.exclude_step(play_phase.get_step()) &&
        //     !hash_history_contains_hash_twice(&play_phase.hash_history, &self.hash.pass(play_phase.get_step()))
        // )
=======
        self.as_play_phase().map_or(false, |play_phase|
            play_phase.get_step() >= 1 &&
            !play_phase.push_pull_state.is_must_complete_push() &&
            self.unwrap_play_phase().initial_hash_of_move != self.hash.exclude_step(play_phase.get_step()) &&
            !hash_history_contains_hash_twice(&play_phase.hash_history, &self.hash.pass(play_phase.get_step()))
        )
>>>>>>> c3ed58d2
    }

    fn valid_placement(&self) -> Vec<Action> {
        let mut actions = Vec::with_capacity(6);
        let piece_board = &self.get_piece_board();
        let curr_player_pieces = self.get_curr_player_piece_mask(piece_board);

        if piece_board.elephants & curr_player_pieces == 0 { actions.push(Action::Place(Piece::Elephant)); }
        if piece_board.camels & curr_player_pieces == 0 { actions.push(Action::Place(Piece::Camel)); }
        if (piece_board.horses & curr_player_pieces).count_ones() < 2 { actions.push(Action::Place(Piece::Horse)); }
        if (piece_board.dogs & curr_player_pieces).count_ones() < 2 { actions.push(Action::Place(Piece::Dog)); }
        if (piece_board.cats & curr_player_pieces).count_ones() < 2 { actions.push(Action::Place(Piece::Cat)); }
        if (piece_board.rabbits & curr_player_pieces).count_ones() < 8 { actions.push(Action::Place(Piece::Rabbit)); }

        actions
    }

    fn extend_with_valid_curr_player_piece_moves(&self, valid_actions: &mut Vec<Action>, piece_board: &PieceBoardState) {
        let non_frozen_pieces = self.get_curr_player_non_frozen_pieces(piece_board);

        for direction in [Direction::Up, Direction::Right, Direction::Down, Direction::Left].iter() {
            let unoccupied_directions = can_move_in_direction(direction, piece_board);
            let invalid_rabbit_moves = self.get_invalid_rabbit_moves(direction, piece_board);
            let valid_curr_piece_moves = unoccupied_directions & non_frozen_pieces & !invalid_rabbit_moves;

            if valid_curr_piece_moves != 0 {
                let squares = map_bit_board_to_squares(valid_curr_piece_moves);
                valid_actions.extend(squares.into_iter().map(|s| Action::Move(s, *direction)));
            }
        }
    }

    fn extend_with_pull_piece_actions(&self, valid_actions: &mut Vec<Action>, piece_board: &PieceBoardState) {
        if let Some(play_phase) = self.as_play_phase() {
            if let Some((square, piece)) = play_phase.push_pull_state.as_possible_pull() {
                let opp_piece_mask = self.get_opponent_piece_mask(piece_board);
                let lesser_opp_pieces = self.get_lesser_pieces(piece, piece_board) & opp_piece_mask;
                let square_bit = square.as_bit_board();

                for direction in [Direction::Up, Direction::Right, Direction::Down, Direction::Left].iter() {
                    if shift_pieces_in_direction(lesser_opp_pieces, &direction) & square_bit != 0 {
                        let source_opp_piece_square = Square::from_bit_board(shift_pieces_in_opp_direction(square_bit, direction));
                        valid_actions.push(Action::Move(source_opp_piece_square, *direction));
                    }
                }
            }
        }
    }

    fn extend_with_push_piece_actions(&self, valid_actions: &mut Vec<Action>, piece_board: &PieceBoardState) {
        if let Some(play_phase) = self.as_play_phase() {
            if play_phase.push_pull_state.can_push() && play_phase.get_step() < 3 {
                let predator_piece_mask = self.get_curr_player_non_frozen_pieces(piece_board);
                let opp_piece_mask = self.get_opponent_piece_mask(piece_board);
                let opp_threatened_pieces = self.get_threatened_pieces(predator_piece_mask, opp_piece_mask, piece_board);

                for direction in [Direction::Up, Direction::Right, Direction::Down, Direction::Left].iter() {
                    let unoccupied_directions = can_move_in_direction(direction, piece_board);
                    let valid_push_moves = unoccupied_directions & opp_threatened_pieces;

                    if valid_push_moves != 0 {
                        let squares = map_bit_board_to_squares(valid_push_moves);
                        valid_actions.extend(squares.into_iter().map(|s| Action::Move(s, *direction)));
                    }
                }
            }
        }
    }

    fn get_must_complete_push_actions(&self, piece_board: &PieceBoardState) -> Vec<Action> {
        let play_phase = self.unwrap_play_phase();
        let (square, pushed_piece) = play_phase.push_pull_state.unwrap_must_complete_push();

        let curr_player_piece_mask = self.get_curr_player_piece_mask(piece_board);
        let square_bit = square.as_bit_board();

        let mut valid_actions = vec![];
        for direction in [Direction::Up, Direction::Right, Direction::Down, Direction::Left].iter() {
            let pushing_piece_bit = shift_pieces_in_opp_direction(square_bit, &direction) & curr_player_piece_mask;
            if pushing_piece_bit != 0 && get_piece_type_at_bit(pushing_piece_bit, piece_board) > *pushed_piece {
                valid_actions.push(Action::Move(Square::from_bit_board(pushing_piece_bit), *direction));
            }
        }

        valid_actions
    }

    fn place(&self, piece: &Piece) -> Self {
        let piece_board = &self.get_piece_board();
        let placement_bit = piece_board.get_placement_bit();

        let mut new_elephants = piece_board.elephants;
        let mut new_camels = piece_board.camels;
        let mut new_horses = piece_board.horses;
        let mut new_dogs = piece_board.dogs;
        let mut new_cats = piece_board.cats;
        let mut new_rabbits = piece_board.rabbits;

        match piece {
            Piece::Elephant => new_elephants |= placement_bit,
            Piece::Camel => new_camels |= placement_bit,
            Piece::Horse => new_horses |= placement_bit,
            Piece::Dog => new_dogs |= placement_bit,
            Piece::Cat => new_cats |= placement_bit,
            Piece::Rabbit => new_rabbits |= placement_bit,
        }

        let new_p1_pieces = piece_board.p1_pieces | if self.p1_turn_to_move { placement_bit } else { 0 };
        let new_piece_board = PieceBoard::new(
            new_p1_pieces,
            new_elephants,
            new_camels,
            new_horses,
            new_dogs,
            new_cats,
            new_rabbits);

        let switch_players = placement_bit == LAST_P1_PLACEMENT_MASK;
        let switch_phases = placement_bit == LAST_P2_PLACEMENT_MASK;
        let new_p1_turn_to_move = if switch_players { false } else if switch_phases { true } else { self.p1_turn_to_move };
        let new_hash = self.hash.place_piece(piece, &Square::from_bit_board(placement_bit), self.p1_turn_to_move, switch_players, switch_phases);
        let new_phase = if switch_phases {
            let hash_history = List::new();
            let hash_history = hash_history.append(new_hash);
            Phase::PlayPhase(PlayPhase::initial(new_hash, hash_history))
        } else {
            Phase::PlacePhase
        };

        Self {
            p1_turn_to_move: new_p1_turn_to_move,
            phase: new_phase,
            piece_board: new_piece_board,
            move_number: 1,
            hash: new_hash
        }
    }

    fn pass(&self) -> Self {
        let hash = self.hash.pass(self.get_current_step());
        let play_phase = self.unwrap_play_phase();
        let new_hash_history = if play_phase.piece_trapped_this_turn { List::new() } else { play_phase.hash_history.clone() };
        let new_hash_history = new_hash_history.append(hash);

        GameState {
            phase: Phase::PlayPhase(PlayPhase::initial(hash, new_hash_history)),
            p1_turn_to_move: !self.p1_turn_to_move,
            move_number: self.move_number + if self.p1_turn_to_move { 0 } else { 1 },
            piece_board: self.piece_board.clone(),
            hash
        }
    }

    fn move_piece(&self, square: &Square, direction: &Direction) -> Self {
        let curr_play_phase = self.unwrap_play_phase();
        let curr_step = self.get_current_step();
        // @TODO, why was this 4.
        let is_last_step = curr_step >= 3;
        let new_action = Action::Move(*square, *direction);
        let (new_piece_board_state, new_animal_was_trapped) = self.piece_board.take_action(&new_action);
        let new_p1_turn_to_move = if is_last_step { !self.p1_turn_to_move } else { self.p1_turn_to_move };
        let new_step = if is_last_step { 0 } else { curr_step + 1 };
        let new_move_number = self.move_number + if is_last_step && new_p1_turn_to_move { 1 } else { 0 };
        let new_hash = self.hash.move_piece(self, &new_piece_board_state, new_step, new_p1_turn_to_move);
        let new_hash_history = if new_animal_was_trapped { List::new() } else { curr_play_phase.hash_history.clone() };

        let new_play_phase = if is_last_step {
            let hash_history = new_hash_history.append(new_hash);
            PlayPhase::initial(new_hash, hash_history)
        } else {
            let new_previous_piece_boards_this_move = self.get_next_piece_boards_this_move();
            let new_push_pull_state = self.get_next_push_pull_state(square, direction);

            PlayPhase {
                initial_hash_of_move: curr_play_phase.initial_hash_of_move,
                push_pull_state: new_push_pull_state,
                hash_history: new_hash_history,
                previous_piece_boards_this_move: new_previous_piece_boards_this_move,
                piece_trapped_this_turn: curr_play_phase.piece_trapped_this_turn | new_animal_was_trapped
            }
        };

        GameState {
            p1_turn_to_move: new_p1_turn_to_move,
            move_number: new_move_number,
            phase: Phase::PlayPhase(new_play_phase),
            piece_board: PieceBoard(new_piece_board_state),
            hash: new_hash
        }
    }

    fn unwrap_play_phase(&self) -> &PlayPhase {
        self.as_play_phase().expect("Expected phase to be PlayPhase")
    }

    fn as_play_phase(&self) -> Option<&PlayPhase> {
        match &self.phase {
            Phase::PlayPhase(play_phase) => Some(play_phase),
            _ => None
        }
    }

    fn get_next_piece_boards_this_move(&self) -> Vec<PieceBoard> {
        let play_phase = self.unwrap_play_phase();
        let step = play_phase.get_step();

        let mut previous_piece_boards_this_move = Vec::with_capacity(step + 1);
        play_phase.previous_piece_boards_this_move.clone_into(&mut previous_piece_boards_this_move);
        previous_piece_boards_this_move.push(self.piece_board.clone());
        previous_piece_boards_this_move
    }

    fn get_next_push_pull_state(&self, square: &Square, direction: &Direction) -> PushPullState {
        let source_square_bit = square.as_bit_board();
        let piece_board = &self.get_piece_board();
        let is_opponent_piece = self.is_their_piece(source_square_bit, piece_board);
        let play_phase = self.unwrap_play_phase();

        // Check if previous move can count as a pull, if so, do that.
        // Otherwise state that it must be followed with a push.
        if is_opponent_piece && !self.move_can_be_counted_as_pull(source_square_bit, direction, piece_board) {
            PushPullState::MustCompletePush(*square, get_piece_type_at_bit(source_square_bit, piece_board))
        } else if !is_opponent_piece && !play_phase.push_pull_state.is_must_complete_push() {
            PushPullState::PossiblePull(*square, get_piece_type_at_bit(source_square_bit, piece_board))
        } else {
            PushPullState::None
        }
    }

    fn move_can_be_counted_as_pull(&self, new_move_square_bit: u64, direction: &Direction, piece_board: &PieceBoardState) -> bool {
        let play_phase = self.unwrap_play_phase();
        if let PushPullState::PossiblePull(prev_move_square, my_piece) = &play_phase.push_pull_state {
            if prev_move_square.as_bit_board() == shift_in_direction(new_move_square_bit, direction) {
                let their_piece = get_piece_type_at_bit(new_move_square_bit, piece_board);
                if my_piece > &their_piece {
                    return true;
                }
            }
        }

        false
    }

    fn is_their_piece(&self, square_bit: u64, piece_board: &PieceBoardState) -> bool {
        let is_p1_piece = square_bit & piece_board.p1_pieces != 0;
        self.p1_turn_to_move ^ is_p1_piece
    }

    fn get_curr_player_non_frozen_pieces(&self, piece_board: &PieceBoardState) -> u64 {
        let opp_piece_mask = self.get_opponent_piece_mask(piece_board);
        let curr_player_piece_mask = !opp_piece_mask & piece_board.all_pieces;
        let threatened_pieces = self.get_threatened_pieces(opp_piece_mask, curr_player_piece_mask, piece_board);

        curr_player_piece_mask & (!threatened_pieces | get_supported_pieces(curr_player_piece_mask))
    }

    fn get_threatened_pieces(&self, predator_piece_mask: u64, prey_piece_mask: u64, piece_board: &PieceBoardState) -> u64 {
        let predator_elephant_influence = get_influenced_squares(piece_board.elephants & predator_piece_mask);
        let predator_camel_influence = get_influenced_squares(piece_board.camels & predator_piece_mask);
        let predator_horse_influence = get_influenced_squares(piece_board.horses & predator_piece_mask);
        let predator_dog_influence = get_influenced_squares(piece_board.dogs & predator_piece_mask);
        let predator_cat_influence = get_influenced_squares(piece_board.cats & predator_piece_mask);

        let camel_threats = predator_elephant_influence;
        let horse_threats = camel_threats | predator_camel_influence;
        let dog_threats = horse_threats | predator_horse_influence;
        let cat_threats = dog_threats | predator_dog_influence;
        let rabbit_threats = cat_threats | predator_cat_influence;

        let threatened_pieces =
            (piece_board.camels & camel_threats)
            | (piece_board.horses & horse_threats)
            | (piece_board.dogs & dog_threats)
            | (piece_board.cats & cat_threats)
            | (piece_board.rabbits & rabbit_threats);

        threatened_pieces & prey_piece_mask
    }

    fn get_curr_player_piece_mask(&self, piece_board: &PieceBoardState) -> u64 {
        if self.p1_turn_to_move { piece_board.p1_pieces } else { !piece_board.p1_pieces & piece_board.all_pieces }
    }

    fn get_opponent_piece_mask(&self, piece_board: &PieceBoardState) -> u64 {
        if self.p1_turn_to_move { !piece_board.p1_pieces & piece_board.all_pieces } else { piece_board.p1_pieces }
    }

    fn rabbit_at_goal(&self, piece_board: &PieceBoardState) -> Option<Value> {
        let p1_objective_met = piece_board.p1_pieces & piece_board.rabbits & P1_OBJECTIVE_MASK != 0;
        let p2_objective_met = !piece_board.p1_pieces & piece_board.rabbits & P2_OBJECTIVE_MASK != 0;

        if p1_objective_met || p2_objective_met {
            // Objective is opposite of the player to move since we are checking if there is a winner after the turn is complete.
            // Logic should include the condition of if both players have a rabbit at the goal. In that case the player who was last to move wins.
            let last_to_move_is_p1 = !self.p1_turn_to_move;
            let last_to_move_objective_met = if last_to_move_is_p1 { p1_objective_met } else { p2_objective_met };
            let p1_won = !(last_to_move_is_p1 ^ last_to_move_objective_met);
            Some(if p1_won { Value([1.0, 0.0]) } else { Value([0.0, 1.0]) })
        } else {
            None
        }
    }

    fn lost_all_rabbits(&self, piece_board: &PieceBoardState) -> Option<Value> {
        let p1_lost_rabbits = piece_board.p1_pieces & piece_board.rabbits == 0;
        let p2_lost_rabbits = !piece_board.p1_pieces & piece_board.rabbits == 0;

        // Check if player B lost all rabbits. If so player A wins.
        // Check if player A lost all rabbits. If so player B wins.

        if p1_lost_rabbits || p2_lost_rabbits {
            // Objective is opposite of the player to move since we are checking if there is a winner after the turn is complete.
            // Logic should include the condition of if both players lost their rabbits. In that case the player who was last to move wins.
            let last_to_move_is_p1 = !self.p1_turn_to_move;
            let last_to_move_objective_met = if last_to_move_is_p1 { p2_lost_rabbits } else { p1_lost_rabbits };
            let p1_won = !(last_to_move_is_p1 ^ last_to_move_objective_met);
            Some(if p1_won { Value([1.0, 0.0]) } else { Value([0.0, 1.0]) })
        } else {
            None
        }
    }

    fn get_invalid_rabbit_moves(&self, direction: &Direction, piece_board: &PieceBoardState) -> u64 {
        let backward_direction = if self.p1_turn_to_move { Direction::Down } else { Direction::Up };

        if *direction == backward_direction {
            let players_rabbits = if self.p1_turn_to_move { piece_board.p1_pieces } else { !piece_board.p1_pieces } & piece_board.rabbits;
            players_rabbits
        } else {
            0
        }
    }

    fn get_lesser_pieces(&self, piece: &Piece, piece_board: &PieceBoardState) -> u64 {
        match piece {
            Piece::Rabbit => 0,
            Piece::Cat => piece_board.rabbits,
            Piece::Dog => piece_board.rabbits | piece_board.cats,
            Piece::Horse => piece_board.rabbits | piece_board.cats | piece_board.dogs,
            Piece::Camel => piece_board.rabbits | piece_board.cats | piece_board.dogs | piece_board.horses,
            Piece::Elephant => piece_board.rabbits | piece_board.cats | piece_board.dogs | piece_board.horses | piece_board.camels,
        }
    }

    fn remove_passing_like_actions(&self, valid_actions: &mut Vec<Action>) {
        let play_phase = self.unwrap_play_phase();
        if play_phase.get_step() == 3 && !play_phase.piece_trapped_this_turn {
            let initial_hash_of_move = play_phase.initial_hash_of_move;
            let mut actions_to_remove = Vec::with_capacity(0);
            let hash_history = &play_phase.hash_history;

            for action in valid_actions.iter() {
                if let Action::Move(_, _) = action {
                    let new_piece_board = &self.piece_board.take_action(&action).0;
                    let new_hash_no_player_switch = self.hash.move_piece(self, new_piece_board, 0, self.is_p1_turn_to_move());
                    let new_hash_switch_players = self.hash.move_piece(self, new_piece_board, 0, !self.is_p1_turn_to_move());

                    if new_hash_no_player_switch == initial_hash_of_move || hash_history_contains_hash_twice(hash_history, &new_hash_switch_players) {
                        actions_to_remove.push(action.clone());
                    }
                }
            }

            for action_to_remove in actions_to_remove {
                valid_actions.remove_item(&action_to_remove);
            }
        }
    }
}

fn get_piece_type_at_bit(square_bit: u64, piece_board: &PieceBoardState) -> Piece {
    if piece_board.rabbits & square_bit != 0 {
        Piece::Rabbit
    } else if piece_board.elephants & square_bit != 0 {
        Piece::Elephant
    } else if piece_board.camels & square_bit != 0 {
        Piece::Camel
    } else if piece_board.horses & square_bit != 0 {
        Piece::Horse
    } else if piece_board.dogs & square_bit != 0 {
        Piece::Dog
    } else {
        Piece::Cat
    }
}

fn is_p1_piece(square_bit: u64, piece_board: &PieceBoardState) -> bool {
    (square_bit & piece_board.p1_pieces) != 0
}

fn animal_is_on_trap(piece_board: &PieceBoardState) -> bool {
    (piece_board.all_pieces & TRAP_MASK) != 0
}

fn get_influenced_squares(piece_board: u64) -> u64 {
    shift_pieces_up!(piece_board) | shift_pieces_right!(piece_board) | shift_pieces_down!(piece_board) | shift_pieces_left!(piece_board)
}

fn get_both_player_unsupported_piece_bits(piece_board: &PieceBoardState) -> u64 {
    piece_board.all_pieces & !get_both_player_supported_pieces(piece_board)
}

fn get_both_player_supported_pieces(piece_board: &PieceBoardState) -> u64 {
    let p1_pieces = piece_board.p1_pieces;
    let p2_pieces = piece_board.all_pieces & !p1_pieces;

    get_supported_pieces(p1_pieces) | get_supported_pieces(p2_pieces)
}

fn get_supported_pieces(piece_bits: u64) -> u64 {
    let up_supported_pieces = piece_bits & shift_pieces_up!(piece_bits);
    let right_supported_pieces = piece_bits & shift_pieces_right!(piece_bits);
    let down_supported_pieces = piece_bits & shift_pieces_down!(piece_bits);
    let left_supported_pieces = piece_bits & shift_pieces_left!(piece_bits);

    up_supported_pieces | right_supported_pieces | down_supported_pieces | left_supported_pieces
}

fn can_move_in_direction(direction: &Direction, piece_board: &PieceBoardState) -> u64 {
    let empty_squares = !piece_board.all_pieces;
    shift_pieces_in_opp_direction(empty_squares, direction)
}

fn shift_piece_in_direction(piece_board: u64, source_square_bit: u64, direction: &Direction) -> u64 {
    shift_in_direction(piece_board & source_square_bit, direction) | piece_board & !source_square_bit
}

fn shift_pieces_in_opp_direction(bits: u64, direction: &Direction) -> u64 {
    match direction {
        Direction::Up => shift_pieces_down!(bits),
        Direction::Right => shift_pieces_left!(bits),
        Direction::Down => shift_pieces_up!(bits),
        Direction::Left => shift_pieces_right!(bits)
    }
}

fn shift_pieces_in_direction(bits: u64, direction: &Direction) -> u64 {
    match direction {
        Direction::Up => shift_pieces_up!(bits),
        Direction::Right => shift_pieces_right!(bits),
        Direction::Down => shift_pieces_down!(bits),
        Direction::Left => shift_pieces_left!(bits)
    }
}

fn shift_in_direction(bits: u64, direction: &Direction) -> u64 {
    match direction {
        Direction::Up => shift_up!(bits),
        Direction::Right => shift_right!(bits),
        Direction::Down => shift_down!(bits),
        Direction::Left => shift_left!(bits)
    }
}

fn hash_history_contains_hash_twice(hash_history: &List<Zobrist>, hash: &Zobrist) -> bool {
    hash_history.iter().filter(|h| *h == hash).count() >= 2
}

impl GameStateTrait for GameState {
    fn initial() -> Self {
        GameState {
            p1_turn_to_move: true,
            move_number: 1,
            piece_board: PieceBoard::initial(),
            phase: Phase::PlacePhase,
            hash: Zobrist::initial()
        }
    }
}

impl PushPullState {
    fn is_must_complete_push(&self) -> bool {
        match self {
            PushPullState::MustCompletePush(_,_) => true,
            _ => false
        }
    }

    fn unwrap_must_complete_push(&self) -> (&Square, &Piece) {
        match self {
            PushPullState::MustCompletePush(square, piece) => (square, piece),
            _ => panic!("Expected PushPullState to be MustCompletePush")
        }
    }

    fn as_possible_pull(&self) -> Option<(&Square, &Piece)> {
        match self {
            PushPullState::PossiblePull(square, piece) => Some((square, piece)),
            _ => None
        }
    }

    fn can_push(&self) -> bool {
        match self {
            // We can't push another piece if we are already obligated to push another
            PushPullState::MustCompletePush(_,_) => false,
            _ => true
        }
    }
}

impl FromStr for GameState {
    type Err = Error;

    fn from_str(s: &str) -> Result<Self, Self::Err> {
        let lines: Vec<_> = s.split("|").enumerate().filter(|(i, _)| i % 2 == 1).map(|(_, s)| s).collect();
        let regex = regex::Regex::new(r"^\s*(\d+)([gswb])").unwrap();

        let (move_number, p1_turn_to_move) = regex.captures(s.split("|").find(|_| true).unwrap()).map_or((1, true), |c| (
            c.get(1).unwrap().as_str().parse().unwrap(),
            c.get(2).unwrap().as_str() != "s" && c.get(2).unwrap().as_str() != "b"
        ));

        let mut p1_pieces = 0; let mut elephants = 0; let mut camels = 0; let mut horses = 0; let mut dogs = 0; let mut cats = 0; let mut rabbits = 0;

        for (row_idx, line) in lines.iter().enumerate() {
            for (col_idx, charr) in line.chars().enumerate().filter(|(i, _)| i % 2 == 1).map(|(_, s)| s).enumerate() {
                let idx = (row_idx * BOARD_WIDTH + col_idx) as u8;
                let square = Square::from_index(idx);
                if let Some((piece, is_p1)) = convert_char_to_piece(charr) {
                    let square_bit = square.as_bit_board();

                    match piece {
                        Piece::Elephant => elephants |= square_bit,
                        Piece::Camel => camels |= square_bit,
                        Piece::Horse => horses |= square_bit,
                        Piece::Dog => dogs |= square_bit,
                        Piece::Cat => cats |= square_bit,
                        Piece::Rabbit => rabbits |= square_bit,
                    }

                    if is_p1 {
                        p1_pieces |= square_bit;
                    }
                }
            }
        }

        let piece_board = PieceBoard::new(p1_pieces, elephants, camels, horses, dogs, cats, rabbits);
        let hash = Zobrist::from_piece_board(&piece_board.0, p1_turn_to_move, 0);
        let hash_history = List::new();
        let hash_history = hash_history.append(hash);

        Ok(GameState {
            p1_turn_to_move,
            move_number,
            phase: Phase::PlayPhase(PlayPhase::initial(hash, hash_history)),
            hash,
            piece_board: piece_board
        })
    }
}

fn convert_char_to_piece(c: char) -> Option<(Piece, bool)> {
    let is_p1 = c.is_uppercase();

    let piece = match c {
        'E' | 'e' => Some(Piece::Elephant),
        'M' | 'm' => Some(Piece::Camel),
        'H' | 'h' => Some(Piece::Horse),
        'D' | 'd' => Some(Piece::Dog),
        'C' | 'c' => Some(Piece::Cat),
        'R' | 'r' => Some(Piece::Rabbit),
        _ => None
    };

    piece.map(|p| (p, is_p1))
}

pub fn convert_piece_to_letter(piece: &Piece, is_p1: bool) -> String {
    let letter = match piece {
        Piece::Elephant => "E",
        Piece::Camel => "M",
        Piece::Horse => "H",
        Piece::Dog => "D",
        Piece::Cat => "C",
        Piece::Rabbit => "R"
    };

    if is_p1 { letter.to_string()} else { letter.to_lowercase() }
}

impl PlayPhase {
    fn initial(initial_hash_of_move: Zobrist, hash_history: List<Zobrist>) -> Self {
        PlayPhase {
            previous_piece_boards_this_move: Vec::with_capacity(0),
            push_pull_state: PushPullState::None,
            initial_hash_of_move,
            hash_history,
            piece_trapped_this_turn: false
        }
    }

    fn get_step(&self) -> usize {
        self.previous_piece_boards_this_move.len()
    }
}

pub struct Engine {}

impl Engine {
    pub fn new() -> Self { Self {} }
}

impl GameEngine for Engine {
    type Action = Action;
    type State = GameState;
    type Value = Value;

    fn take_action(&self, game_state: &Self::State, action: &Self::Action) -> Self::State {
        game_state.take_action(action)
    }

    fn is_terminal_state(&self, game_state: &Self::State) -> Option<Self::Value> {
        game_state.is_terminal()
    }

    fn get_player_to_move(&self, game_state: &Self::State) -> usize {
        if game_state.p1_turn_to_move { 1 } else { 2 }
    }
}

#[cfg(test)]
mod tests {
    extern crate test;

    use super::*;
    use super::super::action::{Action,Piece,Square};
    use engine::game_state::{GameState as GameStateTrait};
    use test::Bencher;

    fn place_major_pieces(game_state: &GameState) -> GameState {
        let game_state = game_state.take_action(&Action::Place(Piece::Horse));
        let game_state = game_state.take_action(&Action::Place(Piece::Cat));
        let game_state = game_state.take_action(&Action::Place(Piece::Dog));
        let game_state = game_state.take_action(&Action::Place(Piece::Camel));
        let game_state = game_state.take_action(&Action::Place(Piece::Elephant));
        let game_state = game_state.take_action(&Action::Place(Piece::Dog));
        let game_state = game_state.take_action(&Action::Place(Piece::Cat));
        game_state.take_action(&Action::Place(Piece::Horse))
    }

    fn place_8_rabbits(game_state: &GameState) -> GameState {
        let mut game_state = game_state.take_action(&Action::Place(Piece::Rabbit));
        for _ in 0..7 {
            game_state = game_state.take_action(&Action::Place(Piece::Rabbit));
        }
        game_state
    }

    fn initial_play_state() -> GameState {
        let game_state = GameState::initial();
        let game_state = place_8_rabbits(&game_state);
        let game_state = place_major_pieces(&game_state);

        let game_state = place_major_pieces(&game_state);
        place_8_rabbits(&game_state)
    }

    #[test]
    fn test_action_placing_pieces() {
        let game_state = initial_play_state();
        let piece_board = game_state.get_piece_board();

        assert_eq!(piece_board.rabbits,         0b__00000000__11111111__00000000__00000000__00000000__00000000__11111111__00000000);
        assert_eq!(piece_board.cats,            0b__01000010__00000000__00000000__00000000__00000000__00000000__00000000__01000010);
        assert_eq!(piece_board.dogs,            0b__00100100__00000000__00000000__00000000__00000000__00000000__00000000__00100100);
        assert_eq!(piece_board.horses,          0b__10000001__00000000__00000000__00000000__00000000__00000000__00000000__10000001);
        assert_eq!(piece_board.camels,          0b__00001000__00000000__00000000__00000000__00000000__00000000__00000000__00001000);
        assert_eq!(piece_board.elephants,       0b__00010000__00000000__00000000__00000000__00000000__00000000__00000000__00010000);
        assert_eq!(piece_board.p1_pieces,       0b__11111111__11111111__00000000__00000000__00000000__00000000__00000000__00000000);

        assert_eq!(game_state.p1_turn_to_move,  true);
        assert_eq!(game_state.unwrap_play_phase().get_step(), 0);
        assert_eq!(game_state.unwrap_play_phase().push_pull_state, PushPullState::None);
    }

    #[test]
    fn test_action_move_up() {
        let game_state = initial_play_state();
        let game_state = game_state.take_action(&Action::Move(Square::new('a', 2), Direction::Up));
        let piece_board = game_state.get_piece_board();

        assert_eq!(piece_board.rabbits,         0b__00000000__11111110__00000001__00000000__00000000__00000000__11111111__00000000);
        assert_eq!(piece_board.p1_pieces,       0b__11111111__11111110__00000001__00000000__00000000__00000000__00000000__00000000);
        assert_eq!(game_state.unwrap_play_phase().get_step(), 1);
        assert_eq!(game_state.p1_turn_to_move, true);

        let game_state = game_state.take_action(&Action::Move(Square::new('a', 3), Direction::Up));
        let piece_board = game_state.get_piece_board();
        assert_eq!(piece_board.rabbits,         0b__00000000__11111110__00000000__00000001__00000000__00000000__11111111__00000000);
        assert_eq!(piece_board.p1_pieces,       0b__11111111__11111110__00000000__00000001__00000000__00000000__00000000__00000000);
        assert_eq!(game_state.unwrap_play_phase().get_step(), 2);
        assert_eq!(game_state.p1_turn_to_move, true);

        let game_state = game_state.take_action(&Action::Move(Square::new('a', 4), Direction::Up));
        let piece_board = game_state.get_piece_board();
        assert_eq!(piece_board.rabbits,         0b__00000000__11111110__00000000__00000000__00000001__00000000__11111111__00000000);
        assert_eq!(piece_board.p1_pieces,       0b__11111111__11111110__00000000__00000000__00000001__00000000__00000000__00000000);
        assert_eq!(game_state.unwrap_play_phase().get_step(), 3);
        assert_eq!(game_state.p1_turn_to_move, true);

        let game_state = game_state.take_action(&Action::Move(Square::new('b', 2), Direction::Up));
        let piece_board = game_state.get_piece_board();
        assert_eq!(piece_board.rabbits,         0b__00000000__11111100__00000010__00000000__00000001__00000000__11111111__00000000);
        assert_eq!(piece_board.p1_pieces,       0b__11111111__11111100__00000010__00000000__00000001__00000000__00000000__00000000);
        assert_eq!(game_state.unwrap_play_phase().get_step(), 0);
        assert_eq!(game_state.p1_turn_to_move, false);
    }

    #[test]
    fn test_action_move_down() {
        let game_state = initial_play_state();
        let game_state = game_state.take_action(&Action::Move(Square::new('d', 7), Direction::Down));
        let piece_board = game_state.get_piece_board();

        assert_eq!(piece_board.rabbits,         0b__00000000__11111111__00000000__00000000__00000000__00001000__11110111__00000000);
        assert_eq!(piece_board.p1_pieces,       0b__11111111__11111111__00000000__00000000__00000000__00000000__00000000__00000000);
        assert_eq!(game_state.unwrap_play_phase().get_step(), 1);
        assert_eq!(game_state.p1_turn_to_move, true);

        let game_state = game_state.take_action(&Action::Move(Square::new('d', 6), Direction::Down));
        let piece_board = game_state.get_piece_board();
        assert_eq!(piece_board.rabbits,         0b__00000000__11111111__00000000__00000000__00001000__00000000__11110111__00000000);
        assert_eq!(piece_board.p1_pieces,       0b__11111111__11111111__00000000__00000000__00000000__00000000__00000000__00000000);
        assert_eq!(game_state.unwrap_play_phase().get_step(), 2);
        assert_eq!(game_state.p1_turn_to_move, true);

        let game_state = game_state.take_action(&Action::Move(Square::new('d', 5), Direction::Down));
        let piece_board = game_state.get_piece_board();
        assert_eq!(piece_board.rabbits,         0b__00000000__11111111__00000000__00001000__00000000__00000000__11110111__00000000);
        assert_eq!(piece_board.p1_pieces,       0b__11111111__11111111__00000000__00000000__00000000__00000000__00000000__00000000);
        assert_eq!(game_state.unwrap_play_phase().get_step(), 3);
        assert_eq!(game_state.p1_turn_to_move, true);

        let game_state = game_state.take_action(&Action::Move(Square::new('d', 4), Direction::Down));
        let piece_board = game_state.get_piece_board();
        assert_eq!(piece_board.rabbits,         0b__00000000__11111111__00001000__00000000__00000000__00000000__11110111__00000000);
        assert_eq!(piece_board.p1_pieces,       0b__11111111__11111111__00000000__00000000__00000000__00000000__00000000__00000000);
        assert_eq!(game_state.unwrap_play_phase().get_step(), 0);
        assert_eq!(game_state.p1_turn_to_move, false);
    }

    #[test]
    fn test_action_move_left() {
        let game_state = initial_play_state();
        let game_state = game_state.take_action(&Action::Move(Square::new('d', 7), Direction::Down));
        let piece_board = game_state.get_piece_board();

        assert_eq!(piece_board.rabbits,         0b__00000000__11111111__00000000__00000000__00000000__00001000__11110111__00000000);
        assert_eq!(piece_board.p1_pieces,       0b__11111111__11111111__00000000__00000000__00000000__00000000__00000000__00000000);
        assert_eq!(game_state.unwrap_play_phase().get_step(), 1);
        assert_eq!(game_state.p1_turn_to_move, true);

        let game_state = game_state.take_action(&Action::Move(Square::new('d', 6), Direction::Left));
        let piece_board = game_state.get_piece_board();
        assert_eq!(piece_board.rabbits,         0b__00000000__11111111__00000000__00000000__00000000__00000100__11110111__00000000);
        assert_eq!(piece_board.p1_pieces,       0b__11111111__11111111__00000000__00000000__00000000__00000000__00000000__00000000);
        assert_eq!(game_state.unwrap_play_phase().get_step(), 2);
        assert_eq!(game_state.p1_turn_to_move, true);

        let game_state = game_state.take_action(&Action::Move(Square::new('c', 6), Direction::Left));
        let piece_board = game_state.get_piece_board();
        assert_eq!(piece_board.rabbits,         0b__00000000__11111111__00000000__00000000__00000000__00000010__11110111__00000000);
        assert_eq!(piece_board.p1_pieces,       0b__11111111__11111111__00000000__00000000__00000000__00000000__00000000__00000000);
        assert_eq!(game_state.unwrap_play_phase().get_step(), 3);
        assert_eq!(game_state.p1_turn_to_move, true);

        let game_state = game_state.take_action(&Action::Move(Square::new('b', 6), Direction::Left));
        let piece_board = game_state.get_piece_board();
        assert_eq!(piece_board.rabbits,         0b__00000000__11111111__00000000__00000000__00000000__00000001__11110111__00000000);
        assert_eq!(piece_board.p1_pieces,       0b__11111111__11111111__00000000__00000000__00000000__00000000__00000000__00000000);
        assert_eq!(game_state.unwrap_play_phase().get_step(), 0);
        assert_eq!(game_state.p1_turn_to_move, false);
    }

    #[test]
    fn test_action_move_right() {
        let game_state = initial_play_state();
        let game_state = game_state.take_action(&Action::Move(Square::new('d', 7), Direction::Down));
        let piece_board = game_state.get_piece_board();

        assert_eq!(piece_board.rabbits,         0b__00000000__11111111__00000000__00000000__00000000__00001000__11110111__00000000);
        assert_eq!(piece_board.p1_pieces,       0b__11111111__11111111__00000000__00000000__00000000__00000000__00000000__00000000);
        assert_eq!(game_state.unwrap_play_phase().get_step(), 1);
        assert_eq!(game_state.p1_turn_to_move, true);

        let game_state = game_state.take_action(&Action::Move(Square::new('d', 6), Direction::Right));
        let piece_board = game_state.get_piece_board();
        assert_eq!(piece_board.rabbits,         0b__00000000__11111111__00000000__00000000__00000000__00010000__11110111__00000000);
        assert_eq!(piece_board.p1_pieces,       0b__11111111__11111111__00000000__00000000__00000000__00000000__00000000__00000000);
        assert_eq!(game_state.unwrap_play_phase().get_step(), 2);
        assert_eq!(game_state.p1_turn_to_move, true);

        let game_state = game_state.take_action(&Action::Move(Square::new('e', 6), Direction::Right));
        let piece_board = game_state.get_piece_board();
        assert_eq!(piece_board.rabbits,         0b__00000000__11111111__00000000__00000000__00000000__00100000__11110111__00000000);
        assert_eq!(piece_board.p1_pieces,       0b__11111111__11111111__00000000__00000000__00000000__00000000__00000000__00000000);
        assert_eq!(game_state.unwrap_play_phase().get_step(), 3);
        assert_eq!(game_state.p1_turn_to_move, true);

        let game_state = game_state.take_action(&Action::Move(Square::new('f', 6), Direction::Right));
        let piece_board = game_state.get_piece_board();
        assert_eq!(piece_board.rabbits,         0b__00000000__11111111__00000000__00000000__00000000__01000000__11110111__00000000);
        assert_eq!(piece_board.p1_pieces,       0b__11111111__11111111__00000000__00000000__00000000__00000000__00000000__00000000);
        assert_eq!(game_state.unwrap_play_phase().get_step(), 0);
        assert_eq!(game_state.p1_turn_to_move, false);
    }

    #[test]
    fn test_action_move_trap_unsupported() {
        let game_state = initial_play_state();
        let game_state = game_state.take_action(&Action::Move(Square::new('c', 2), Direction::Up));
        let piece_board = game_state.get_piece_board();

        assert_eq!(piece_board.rabbits,         0b__00000000__11111011__00000000__00000000__00000000__00000000__11111111__00000000);
        assert_eq!(piece_board.p1_pieces,       0b__11111111__11111011__00000000__00000000__00000000__00000000__00000000__00000000);
        assert_eq!(game_state.unwrap_play_phase().get_step(), 1);
        assert_eq!(game_state.p1_turn_to_move, true);
    }

    #[test]
    fn test_action_move_trap_supported_right() {
        let game_state = initial_play_state();
        let game_state = game_state.take_action(&Action::Move(Square::new('b', 2), Direction::Up));
        let game_state = game_state.take_action(&Action::Move(Square::new('c', 2), Direction::Up));
        let piece_board = game_state.get_piece_board();

        assert_eq!(piece_board.rabbits,         0b__00000000__11111001__00000110__00000000__00000000__00000000__11111111__00000000);
        assert_eq!(piece_board.p1_pieces,       0b__11111111__11111001__00000110__00000000__00000000__00000000__00000000__00000000);
        assert_eq!(game_state.unwrap_play_phase().get_step(), 2);
        assert_eq!(game_state.p1_turn_to_move, true);
    }

    #[test]
    fn test_action_move_trap_supported_left() {
        let game_state = initial_play_state();
        let game_state = game_state.take_action(&Action::Move(Square::new('d', 2), Direction::Up));
        let game_state = game_state.take_action(&Action::Move(Square::new('c', 2), Direction::Up));
        let piece_board = game_state.get_piece_board();

        assert_eq!(piece_board.rabbits,         0b__00000000__11110011__00001100__00000000__00000000__00000000__11111111__00000000);
        assert_eq!(piece_board.p1_pieces,       0b__11111111__11110011__00001100__00000000__00000000__00000000__00000000__00000000);
        assert_eq!(game_state.unwrap_play_phase().get_step(), 2);
        assert_eq!(game_state.p1_turn_to_move, true);
    }

    #[test]
    fn test_action_move_trap_supported_top() {
        let game_state = initial_play_state();
        let game_state = game_state.take_action(&Action::Move(Square::new('b', 2), Direction::Up));
        let game_state = game_state.take_action(&Action::Move(Square::new('b', 3), Direction::Right));
        let piece_board = game_state.get_piece_board();

        assert_eq!(piece_board.rabbits,         0b__00000000__11111101__00000100__00000000__00000000__00000000__11111111__00000000);
        assert_eq!(piece_board.p1_pieces,       0b__11111111__11111101__00000100__00000000__00000000__00000000__00000000__00000000);
        assert_eq!(game_state.unwrap_play_phase().get_step(), 2);
        assert_eq!(game_state.p1_turn_to_move, true);
    }

    #[test]
    fn test_action_move_trap_supported_bottom() {
        let game_state = initial_play_state();
        let game_state = game_state.take_action(&Action::Move(Square::new('b', 2), Direction::Up));
        let game_state = game_state.take_action(&Action::Move(Square::new('b', 3), Direction::Up));
        let game_state = game_state.take_action(&Action::Move(Square::new('b', 4), Direction::Right));
        let game_state = game_state.take_action(&Action::Move(Square::new('c', 2), Direction::Up));
        let piece_board = game_state.get_piece_board();

        assert_eq!(piece_board.rabbits,         0b__00000000__11111001__00000100__00000100__00000000__00000000__11111111__00000000);
        assert_eq!(piece_board.p1_pieces,       0b__11111111__11111001__00000100__00000100__00000000__00000000__00000000__00000000);
        assert_eq!(game_state.unwrap_play_phase().get_step(), 0);
        assert_eq!(game_state.p1_turn_to_move, false);
    }


    #[test]
    fn test_action_move_trap_adjacent_opp_unsupported() {
        let game_state = initial_play_state();
        let game_state = game_state.take_action(&Action::Move(Square::new('b', 2), Direction::Up));
        let game_state = game_state.take_action(&Action::Move(Square::new('c', 2), Direction::Up));
        let game_state = game_state.take_action(&Action::Move(Square::new('c', 3), Direction::Up));
        let game_state = game_state.take_action(&Action::Move(Square::new('c', 4), Direction::Up));

        let game_state = game_state.take_action(&Action::Move(Square::new('c', 7), Direction::Down));
        let piece_board = game_state.get_piece_board();

        assert_eq!(piece_board.rabbits,         0b__00000000__11111001__00000010__00000000__00000100__00000000__11111011__00000000);
        assert_eq!(piece_board.p1_pieces,       0b__11111111__11111001__00000010__00000000__00000100__00000000__00000000__00000000);
        assert_eq!(game_state.unwrap_play_phase().get_step(), 1);
        assert_eq!(game_state.p1_turn_to_move, false);
    }

    #[test]
    fn test_action_move_push_must_push_rabbit() {
        let game_state = initial_play_state();
        let game_state = game_state.take_action(&Action::Move(Square::new('b', 7), Direction::Down));

        assert_eq!(game_state.unwrap_play_phase().push_pull_state, PushPullState::MustCompletePush(Square::new('b', 7), Piece::Rabbit));
    }

    #[test]
    fn test_action_move_push_must_push_elephant() {
        let game_state = initial_play_state();
        let game_state = game_state.take_action(&Action::Move(Square::new('a', 2), Direction::Up));
        let game_state = game_state.take_action(&Action::Pass);
        let game_state = game_state.take_action(&Action::Move(Square::new('e', 7), Direction::Down));
        let game_state = game_state.take_action(&Action::Pass);
        let game_state = game_state.take_action(&Action::Move(Square::new('e', 8), Direction::Down));

        assert_eq!(game_state.unwrap_play_phase().push_pull_state, PushPullState::MustCompletePush(Square::new('e', 8), Piece::Elephant));
    }

    #[test]
    fn test_action_place_initial() {
        let game_state = GameState::initial();

        assert_eq!(format!("{:?}", game_state.valid_actions()), "[e, m, h, d, c, r]");
    }

    #[test]
    fn test_action_place_elephant() {
        let game_state = GameState::initial();
        let game_state = game_state.take_action(&Action::Place(Piece::Elephant));

        assert_eq!(format!("{:?}", game_state.valid_actions()), "[m, h, d, c, r]");
    }

    #[test]
    fn test_action_place_camel() {
        let game_state = GameState::initial();
        let game_state = game_state.take_action(&Action::Place(Piece::Camel));

        assert_eq!(format!("{:?}", game_state.valid_actions()), "[e, h, d, c, r]");
    }

    #[test]
    fn test_action_place_horse() {
        let game_state = GameState::initial();
        let game_state = game_state.take_action(&Action::Place(Piece::Horse));

        assert_eq!(format!("{:?}", game_state.valid_actions()), "[e, m, h, d, c, r]");

        let game_state = game_state.take_action(&Action::Place(Piece::Horse));

        assert_eq!(format!("{:?}", game_state.valid_actions()), "[e, m, d, c, r]");
    }

    #[test]
    fn test_action_place_dog() {
        let game_state = GameState::initial();
        let game_state = game_state.take_action(&Action::Place(Piece::Dog));

        assert_eq!(format!("{:?}", game_state.valid_actions()), "[e, m, h, d, c, r]");

        let game_state = game_state.take_action(&Action::Place(Piece::Dog));

        assert_eq!(format!("{:?}", game_state.valid_actions()), "[e, m, h, c, r]");
    }

    #[test]
    fn test_action_place_rabbits() {
        let game_state = GameState::initial();

        let game_state = place_8_rabbits(&game_state);

        assert_eq!(format!("{:?}", game_state.valid_actions()), "[e, m, h, d, c]");
    }

    #[test]
    fn test_action_place_majors() {
        let game_state = GameState::initial();

        let game_state = place_major_pieces(&game_state);

        assert_eq!(format!("{:?}", game_state.valid_actions()), "[r]");
    }

    #[test]
    fn test_action_place_p2_initial() {
        let game_state = GameState::initial();

        let game_state = place_major_pieces(&game_state);
        let game_state = place_8_rabbits(&game_state);

        assert_eq!(format!("{:?}", game_state.valid_actions()), "[e, m, h, d, c, r]");
    }

    #[test]
    fn test_action_place_p2_camel() {
        let game_state = GameState::initial();

        let game_state = place_major_pieces(&game_state);
        let game_state = place_8_rabbits(&game_state);
        let game_state = game_state.take_action(&Action::Place(Piece::Camel));

        assert_eq!(format!("{:?}", game_state.valid_actions()), "[e, h, d, c, r]");
    }

    #[test]
    fn test_action_correct_state_after_4_steps() {
        let game_state: GameState = "
             1g
              +-----------------+
             8|   r   r r   r   |
             7|                 |
             6|     x     x     |
             5|     E r         |
             4|                 |
             3|     x     x     |
             2|                 |
             1| R               |
              +-----------------+
                a b c d e f g h"
            .parse().unwrap();

        let game_state = game_state.take_action(&Action::Move(Square::new('a', 1), Direction::Up));
        let game_state = game_state.take_action(&Action::Move(Square::new('a', 2), Direction::Up));
        let game_state = game_state.take_action(&Action::Move(Square::new('a', 3), Direction::Up));
        let game_state = game_state.take_action(&Action::Move(Square::new('a', 4), Direction::Up));

        let game_state = game_state.take_action(&Action::Move(Square::new('d', 8), Direction::Down));

        assert_eq!(game_state.to_string(), "1s
 +-----------------+
8|   r     r   r   |
7|       r         |
6|     x     x     |
5| R   E r         |
4|                 |
3|     x     x     |
2|                 |
1|                 |
 +-----------------+
   a b c d e f g h
");
    }

    #[test]
    fn test_action_correct_state_after_pull_with_trap() {
        let game_state: GameState = "
             1g
              +-----------------+
             8|   r   r r   r   |
             7|                 |
             6|     x     x     |
             5|     E r         |
             4|                 |
             3|     x     x     |
             2|                 |
             1| R               |
              +-----------------+
                a b c d e f g h"
            .parse().unwrap();

        let game_state = game_state.take_action(&Action::Move(Square::new('c', 5), Direction::Up));

        assert_eq!(game_state.unwrap_play_phase().push_pull_state.as_possible_pull().unwrap(), (&Square::new('c', 5), &Piece::Elephant));
        assert_eq!(format!("{:?}", game_state.valid_actions()), "[a1n, a1e, d5w, p]");
        assert_eq!(game_state.to_string(), "1g
 +-----------------+
8|   r   r r   r   |
7|                 |
6|     x     x     |
5|       r         |
4|                 |
3|     x     x     |
2|                 |
1| R               |
 +-----------------+
   a b c d e f g h
");

        let game_state = game_state.take_action(&Action::Move(Square::new('a', 1), Direction::Up));
        assert_eq!(format!("{:?}", game_state.valid_actions()), "[a2n, a2e, p]");
        assert_eq!(game_state.to_string(), "1g
 +-----------------+
8|   r   r r   r   |
7|                 |
6|     x     x     |
5|       r         |
4|                 |
3|     x     x     |
2| R               |
1|                 |
 +-----------------+
   a b c d e f g h
");

        let game_state = game_state.take_action(&Action::Pass);
        assert_eq!(format!("{:?}", game_state.valid_actions()), "[b8e, e8e, g8e, d5e, b8s, d8s, e8s, g8s, d5s, b8w, d8w, g8w, d5w]");
        assert_eq!(game_state.to_string(), "1s
 +-----------------+
8|   r   r r   r   |
7|                 |
6|     x     x     |
5|       r         |
4|                 |
3|     x     x     |
2| R               |
1|                 |
 +-----------------+
   a b c d e f g h
");
    }

    #[test]
    fn test_action_correct_state_after_pull_with_trap_accepted() {
        let game_state: GameState = "
             1g
              +-----------------+
             8|   r   r r   r   |
             7|                 |
             6|     x     x     |
             5|     E r         |
             4|                 |
             3|     x     x     |
             2| r               |
             1| D               |
              +-----------------+
                a b c d e f g h"
            .parse().unwrap();

        let game_state = game_state.take_action(&Action::Move(Square::new('c', 5), Direction::Up));

        assert_eq!(game_state.unwrap_play_phase().push_pull_state.as_possible_pull().unwrap(), (&Square::new('c', 5), &Piece::Elephant));
        assert_eq!(format!("{:?}", game_state.valid_actions()), "[a1e, d5w, a2n, a2e, p]");
        assert_eq!(game_state.to_string(), "1g
 +-----------------+
8|   r   r r   r   |
7|                 |
6|     x     x     |
5|       r         |
4|                 |
3|     x     x     |
2| r               |
1| D               |
 +-----------------+
   a b c d e f g h
");

        let game_state = game_state.take_action(&Action::Move(Square::new('d', 5), Direction::Left));
        assert_eq!(format!("{:?}", game_state.valid_actions()), "[a1e, a2n, a2e, p]");
        assert_eq!(game_state.to_string(), "1g
 +-----------------+
8|   r   r r   r   |
7|                 |
6|     x     x     |
5|     r           |
4|                 |
3|     x     x     |
2| r               |
1| D               |
 +-----------------+
   a b c d e f g h
");

        let game_state = game_state.take_action(&Action::Move(Square::new('a', 2), Direction::Right));
        assert_eq!(format!("{:?}", game_state.valid_actions()), "[a1n]");
        assert_eq!(game_state.to_string(), "1g
 +-----------------+
8|   r   r r   r   |
7|                 |
6|     x     x     |
5|     r           |
4|                 |
3|     x     x     |
2|   r             |
1| D               |
 +-----------------+
   a b c d e f g h
");

        let game_state = game_state.take_action(&Action::Move(Square::new('a', 1), Direction::Up));
        assert_eq!(format!("{:?}", game_state.valid_actions()), "[b8e, e8e, g8e, c5e, b8s, d8s, e8s, g8s, c5s, b8w, d8w, g8w, c5w]");
        assert_eq!(game_state.to_string(), "1s
 +-----------------+
8|   r   r r   r   |
7|                 |
6|     x     x     |
5|     r           |
4|                 |
3|     x     x     |
2| D r             |
1|                 |
 +-----------------+
   a b c d e f g h
");
    }

    #[test]
    fn test_action_cant_push_on_last_step() {
        let game_state: GameState = "
             1g
              +-----------------+
             8|   r   r r   r   |
             7|                 |
             6|     x     x     |
             5|     E r         |
             4|                 |
             3|     x     x     |
             2| r         D     |
             1| D               |
              +-----------------+
                a b c d e f g h"
            .parse().unwrap();

        let game_state = game_state.take_action(&Action::Move(Square::new('f', 2), Direction::Up));
        let game_state = game_state.take_action(&Action::Move(Square::new('c', 5), Direction::Up));

        assert_eq!(game_state.unwrap_play_phase().push_pull_state.as_possible_pull().unwrap(), (&Square::new('c', 5), &Piece::Elephant));
        assert_eq!(format!("{:?}", game_state.valid_actions()), "[a1e, d5w, a2n, a2e, p]");
        assert_eq!(game_state.to_string(), "1g
 +-----------------+
8|   r   r r   r   |
7|                 |
6|     x     x     |
5|       r         |
4|                 |
3|     x     x     |
2| r               |
1| D               |
 +-----------------+
   a b c d e f g h
");

        let game_state = game_state.take_action(&Action::Move(Square::new('d', 5), Direction::Left));
        assert_eq!(format!("{:?}", game_state.valid_actions()), "[a1e, p]");
        assert_eq!(game_state.to_string(), "1g
 +-----------------+
8|   r   r r   r   |
7|                 |
6|     x     x     |
5|     r           |
4|                 |
3|     x     x     |
2| r               |
1| D               |
 +-----------------+
   a b c d e f g h
");

        let game_state = game_state.take_action(&Action::Move(Square::new('a', 1), Direction::Right));
        assert_eq!(format!("{:?}", game_state.valid_actions()), "[b8e, e8e, g8e, c5e, a2e, b8s, d8s, e8s, g8s, c5s, a2s, b8w, d8w, g8w, c5w]");
        assert_eq!(game_state.to_string(), "1s
 +-----------------+
8|   r   r r   r   |
7|                 |
6|     x     x     |
5|     r           |
4|                 |
3|     x     x     |
2| r               |
1|   D             |
 +-----------------+
   a b c d e f g h
");

        let game_state = game_state.take_action(&Action::Move(Square::new('a', 2), Direction::Down));
        assert_eq!(format!("{:?}", game_state.valid_actions()), "[b8e, e8e, g8e, c5e, b8s, d8s, e8s, g8s, c5s, b8w, d8w, g8w, c5w, p]");
        assert_eq!(game_state.to_string(), "1s
 +-----------------+
8|   r   r r   r   |
7|                 |
6|     x     x     |
5|     r           |
4|                 |
3|     x     x     |
2|                 |
1| r D             |
 +-----------------+
   a b c d e f g h
");

    assert_eq!(game_state.is_terminal(), None);

    let game_state = game_state.take_action(&Action::Pass);
    assert_eq!(game_state.is_terminal(), Some(Value([0.0, 1.0])));

    }

    #[test]
    fn test_action_cant_push_and_pull_simultaneously() {
        let game_state: GameState = "
             1s
              +-----------------+
             8|                 |
             7|                 |
             6|     x     x     |
             5|                 |
             4| R               |
             3| c   x     x     |
             2| R               |
             1|                 |
              +-----------------+
                a b c d e f g h"
            .parse().unwrap();

        assert_eq!(format!("{:?}", game_state.valid_actions()), "[a3e, a4n, a4e, a2e, a2s]");

        let game_state = game_state.take_action(&Action::Move(Square::new('a', 2), Direction::Right));
        assert_eq!(format!("{:?}", game_state.valid_actions()), "[a3s]");
        assert_eq!(game_state.to_string(), "1s
 +-----------------+
8|                 |
7|                 |
6|     x     x     |
5|                 |
4| R               |
3| c   x     x     |
2|   R             |
1|                 |
 +-----------------+
   a b c d e f g h
");
 
        let game_state = game_state.take_action(&Action::Move(Square::new('a', 3), Direction::Down));
        assert_eq!(format!("{:?}", game_state.valid_actions()), "[a2n, a2s, b2n, b2e, b2s, p]");
        assert_eq!(game_state.to_string(), "1s
 +-----------------+
8|                 |
7|                 |
6|     x     x     |
5|                 |
4| R               |
3|     x     x     |
2| c R             |
1|                 |
 +-----------------+
   a b c d e f g h
");

        let game_state = game_state.take_action(&Action::Move(Square::new('a', 2), Direction::Down));
        assert_eq!(format!("{:?}", game_state.valid_actions()), "[a1n, a1e, b2w, p]");
        assert_eq!(game_state.to_string(), "1s
 +-----------------+
8|                 |
7|                 |
6|     x     x     |
5|                 |
4| R               |
3|     x     x     |
2|   R             |
1| c               |
 +-----------------+
   a b c d e f g h
");

    let game_state = game_state.take_action(&Action::Pass);
        assert_eq!(format!("{:?}", game_state.valid_actions()), "[a4n, b2n, a4e, b2e, b2w]");
        assert_eq!(game_state.to_string(), "2g
 +-----------------+
8|                 |
7|                 |
6|     x     x     |
5|                 |
4| R               |
3|     x     x     |
2|   R             |
1| c               |
 +-----------------+
   a b c d e f g h
");
    }

    #[test]
    fn test_can_pass_first_move() {
        let game_state: GameState = "
             1g
              +-----------------+
             8|   r   r r   r   |
             7|                 |
             6|     x     x     |
             5|     E r         |
             4|                 |
             3|     x     x     |
             2|                 |
             1| R               |
              +-----------------+
                a b c d e f g h"
            .parse().unwrap();

        assert_eq!(game_state.can_pass(), false);
    }

    #[test]
    fn test_can_pass_during_possible_pull() {
        let game_state: GameState = "
             1g
              +-----------------+
             8|   r   r r   r   |
             7|                 |
             6|     x     x     |
             5|     E r         |
             4|                 |
             3|     x     x     |
             2|                 |
             1| R               |
              +-----------------+
                a b c d e f g h"
            .parse().unwrap();

        let game_state = game_state.take_action(&Action::Move(Square::new('c', 5), Direction::Down));
        assert_eq!(game_state.can_pass(), true);
    }

    #[test]
    fn test_can_pass_during_must_push() {
        let game_state: GameState = "
             1g
              +-----------------+
             8|   r   r r   r   |
             7|                 |
             6|     x     x     |
             5|     E r         |
             4|                 |
             3|     x     x     |
             2|                 |
             1| R               |
              +-----------------+
                a b c d e f g h"
            .parse().unwrap();

        let game_state = game_state.take_action(&Action::Move(Square::new('d', 5), Direction::Down));
        assert_eq!(game_state.can_pass(), false);
    }

    #[test]
    fn test_can_pass_during_place_phase() {
        let game_state = GameState::initial();

        assert_eq!(game_state.can_pass(), false);

        let game_state = game_state.take_action(&Action::Place(Piece::Elephant));
        assert_eq!(game_state.can_pass(), false);
    }

    #[test]
    fn test_can_pass_false_if_same_as_start_of_move_state() {
        let game_state: GameState = "
             1g
              +-----------------+
             8|   r   r r   r   |
             7|                 |
             6|     x     x     |
             5|     E r         |
             4|                 |
             3|     x     x     |
             2|                 |
             1| R               |
              +-----------------+
                a b c d e f g h"
            .parse().unwrap();

        assert_eq!(game_state.can_pass(), false);

        let game_state = game_state.take_action(&Action::Move(Square::new('c', 5), Direction::Down));
        assert_eq!(game_state.can_pass(), true);

        let game_state = game_state.take_action(&Action::Move(Square::new('c', 4), Direction::Up));
        assert_eq!(game_state.can_pass(), false);

        let game_state = game_state.take_action(&Action::Move(Square::new('c', 5), Direction::Down));
        assert_eq!(game_state.can_pass(), true);
    }

    #[test]
    fn test_is_terminal_no_winner() {
        let game_state: GameState = "
             1g
              +-----------------+
             8| M r   r r   r   |
             7|                 |
             6|     x     x     |
             5|                 |
             4|                 |
             3|     x     x     |
             2|                 |
             1| m R             |
              +-----------------+
                a b c d e f g h"
            .parse().unwrap();

        assert_eq!(game_state.is_terminal(), None);
    }

    #[test]
    fn test_is_terminal_mid_turn() {
        let game_state: GameState = "
             1g
              +-----------------+
             8|   r   r r   r   |
             7| R               |
             6|     x     x     |
             5|                 |
             4|                 |
             3|     x     x     |
             2|                 |
             1| m               |
              +-----------------+
                a b c d e f g h"
            .parse().unwrap();

        let game_state = game_state.take_action(&Action::Move(Square::new('a', 7), Direction::Up));
        assert_eq!(game_state.is_terminal(), None);

        let game_state = game_state.take_action(&Action::Move(Square::new('a', 8), Direction::Down));
        assert_eq!(game_state.is_terminal(), None);

        let game_state = game_state.take_action(&Action::Pass);
        assert_eq!(game_state.is_terminal(), None);
    }

    #[test]
    fn test_is_terminal_p1_winner_as_p1() {
        let game_state: GameState = "
             1s
              +-----------------+
             8| R r   r r   r   |
             7|                 |
             6|     x     x     |
             5|                 |
             4|                 |
             3|     x     x     |
             2|                 |
             1|   R             |
              +-----------------+
                a b c d e f g h"
            .parse().unwrap();

        assert_eq!(game_state.is_terminal(), Some(Value([1.0, 0.0])));
    }

    #[test]
    fn test_is_terminal_p2_winner_as_p1() {
        let game_state: GameState = "
             1s
              +-----------------+
             8|   r   r r   r   |
             7|                 |
             6|     x     x     |
             5|                 |
             4|                 |
             3|     x     x     |
             2|                 |
             1| r R             |
              +-----------------+
                a b c d e f g h"
            .parse().unwrap();

        assert_eq!(game_state.is_terminal(), Some(Value([0.0, 1.0])));
    }

    #[test]
    fn test_is_terminal_p1_winner_as_p2() {
        let game_state: GameState = "
             1g
              +-----------------+
             8| R r   r r   r   |
             7|                 |
             6|     x     x     |
             5|                 |
             4|                 |
             3|     x     x     |
             2|                 |
             1|   R             |
              +-----------------+
                a b c d e f g h"
            .parse().unwrap();

        assert_eq!(game_state.is_terminal(), Some(Value([1.0, 0.0])));
    }

    #[test]
    fn test_is_terminal_p2_winner_as_p2() {
        let game_state: GameState = "
             1g
              +-----------------+
             8|   r   r r   r   |
             7|                 |
             6|     x     x     |
             5|                 |
             4|                 |
             3|     x     x     |
             2|                 |
             1| r R             |
              +-----------------+
                a b c d e f g h"
            .parse().unwrap();

        assert_eq!(game_state.is_terminal(), Some(Value([0.0, 1.0])));
    }

    #[test]
    fn test_is_terminal_p1_and_p2_met_as_p1() {
        let game_state: GameState = "
             1s
              +-----------------+
             8| R r   r r   r   |
             7|                 |
             6|     x     x     |
             5|                 |
             4|                 |
             3|     x     x     |
             2|                 |
             1| r R             |
              +-----------------+
                a b c d e f g h"
            .parse().unwrap();

        assert_eq!(game_state.is_terminal(), Some(Value([1.0, 0.0])));
    }

    #[test]
    fn test_is_terminal_p1_and_p2_met_as_p2() {
        let game_state: GameState = "
             1g
              +-----------------+
             8| R r   r r   r   |
             7|                 |
             6|     x     x     |
             5|                 |
             4|                 |
             3|     x     x     |
             2|                 |
             1| r R             |
              +-----------------+
                a b c d e f g h"
            .parse().unwrap();

        assert_eq!(game_state.is_terminal(), Some(Value([0.0, 1.0])));
    }

    #[test]
    fn test_is_terminal_p2_lost_rabbits_as_p1() {
        let game_state: GameState = "
             1s
              +-----------------+
             8|                 |
             7|   e             |
             6|     x     x     |
             5|                 |
             4|                 |
             3|     x     x     |
             2|   E R           |
             1|                 |
              +-----------------+
                a b c d e f g h"
            .parse().unwrap();

        assert_eq!(game_state.is_terminal(), Some(Value([1.0, 0.0])));
    }

    #[test]
    fn test_is_terminal_p1_lost_rabbits_as_p2() {
        let game_state: GameState = "
             1g
              +-----------------+
             8|   r             |
             7|   e             |
             6|     x     x     |
             5|                 |
             4|                 |
             3|     x     x     |
             2|   E             |
             1|                 |
              +-----------------+
                a b c d e f g h"
            .parse().unwrap();

        assert_eq!(game_state.is_terminal(), Some(Value([0.0, 1.0])));
    }

    #[test]
    fn test_is_terminal_p1_lost_rabbits_as_p1() {
        let game_state: GameState = "
             1s
              +-----------------+
             8|   r             |
             7|   e             |
             6|     x     x     |
             5|                 |
             4|                 |
             3|     x     x     |
             2|   E             |
             1|                 |
              +-----------------+
                a b c d e f g h"
            .parse().unwrap();

        assert_eq!(game_state.is_terminal(), Some(Value([0.0, 1.0])));
    }

    #[test]
    fn test_is_terminal_p2_lost_rabbits_as_p2() {
        let game_state: GameState = "
             1g
              +-----------------+
             8|                 |
             7|   e             |
             6|     x     x     |
             5|                 |
             4|                 |
             3|     x     x     |
             2|   E R           |
             1|                 |
              +-----------------+
                a b c d e f g h"
            .parse().unwrap();

        assert_eq!(game_state.is_terminal(), Some(Value([1.0, 0.0])));
    }

    #[test]
    fn test_is_terminal_p1_and_p2_lost_rabbits_as_p1() {
         let game_state: GameState = "
             1s
              +-----------------+
             8|                 |
             7|   e             |
             6|     x     x     |
             5|                 |
             4|                 |
             3|     x     x     |
             2|   E             |
             1|                 |
              +-----------------+
                a b c d e f g h"
            .parse().unwrap();

        assert_eq!(game_state.is_terminal(), Some(Value([1.0, 0.0])));
    }

    #[test]
    fn test_is_terminal_p1_and_p2_lost_rabbits_as_p2() {
        let game_state: GameState = "
            1g
              +-----------------+
             8|                 |
             7|   e             |
             6|     x     x     |
             5|                 |
             4|                 |
             3|     x     x     |
             2|   E             |
             1|                 |
              +-----------------+
                a b c d e f g h"
            .parse().unwrap();

        assert_eq!(game_state.is_terminal(), Some(Value([0.0, 1.0])));
    }

    #[test]
    fn test_action_cant_push_while_frozen() {
        let game_state: GameState = "
              +-----------------+
             8|                 |
             7|                 |
             6|     x     x     |
             5|       e         |
             4|       M r       |
             3|     x     x     |
             2|                 |
             1| R               |
              +-----------------+
                a b c d e f g h"
            .parse().unwrap();

        assert_eq!(format!("{:?}", game_state.valid_actions()), "[a1n, a1e]");
    }

    #[test]
    fn test_action_move_possible_pull_with_valid_pull() {
        let game_state: GameState = "
              +-----------------+
             8|   r   r r   r   |
             7|                 |
             6|     x     x     |
             5|                 |
             4|     E m         |
             3|     x     x     |
             2|                 |
             1|   R   R R   R   |
              +-----------------+
                a b c d e f g h"
            .parse().unwrap();

        let game_state = game_state.take_action(&Action::Move(Square::new('c', 4), Direction::Up));
        assert_eq!(game_state.unwrap_play_phase().push_pull_state, PushPullState::PossiblePull(Square::new('c', 4), Piece::Elephant));

        let game_state = game_state.take_action(&Action::Move(Square::new('d', 4), Direction::Left));
        assert_eq!(game_state.unwrap_play_phase().push_pull_state, PushPullState::None);
    }

    #[test]
    fn test_action_move_pull_into_trap() {
        let game_state: GameState = "
              +-----------------+
             8|   r   r r   r   |
             7|                 |
             6|     x     x     |
             5|                 |
             4|     E m         |
             3|     x     x     |
             2|                 |
             1|   R   R R   R   |
              +-----------------+
                a b c d e f g h"
            .parse().unwrap();

        let game_state = game_state.take_action(&Action::Move(Square::new('c', 4), Direction::Down));
        assert_eq!(game_state.unwrap_play_phase().push_pull_state, PushPullState::PossiblePull(Square::new('c', 4), Piece::Elephant));

        let game_state = game_state.take_action(&Action::Move(Square::new('d', 4), Direction::Left));
        assert_eq!(game_state.unwrap_play_phase().push_pull_state, PushPullState::None);
    }

    #[test]
    fn test_action_move_possible_pull_with_invalid_pull() {
        let game_state: GameState = "
              +-----------------+
             8|   r   r r   r   |
             7|                 |
             6|     x     x     |
             5|                 |
             4|     E e         |
             3|     x     x     |
             2|                 |
             1|   R   R R   R   |
              +-----------------+
                a b c d e f g h"
            .parse().unwrap();

        let game_state = game_state.take_action(&Action::Move(Square::new('c', 4), Direction::Up));
        assert_eq!(game_state.unwrap_play_phase().push_pull_state, PushPullState::PossiblePull(Square::new('c', 4), Piece::Elephant));

        let game_state = game_state.take_action(&Action::Move(Square::new('d', 4), Direction::Left));
        assert_eq!(game_state.unwrap_play_phase().push_pull_state, PushPullState::MustCompletePush(Square::new('d', 4), Piece::Elephant));
    }

    #[test]
    fn test_action_move_possible_pull_with_invalid_pull_2() {
        let game_state: GameState = "
              +-----------------+
             8|   r   r r   r   |
             7|                 |
             6|     x     x     |
             5|                 |
             4|     M e         |
             3|     x     x     |
             2|                 |
             1|   R   R R   R   |
              +-----------------+
                a b c d e f g h"
            .parse().unwrap();

        let game_state = game_state.take_action(&Action::Move(Square::new('c', 4), Direction::Up));
        assert_eq!(game_state.unwrap_play_phase().push_pull_state, PushPullState::PossiblePull(Square::new('c', 4), Piece::Camel));

        let game_state = game_state.take_action(&Action::Move(Square::new('d', 4), Direction::Left));
        assert_eq!(game_state.unwrap_play_phase().push_pull_state, PushPullState::MustCompletePush(Square::new('d', 4), Piece::Elephant));
    }

    #[test]
    fn test_action_pass() {
        let game_state = initial_play_state();
        let game_state = game_state.take_action(&Action::Move(Square::new('d', 7), Direction::Down));

        assert_eq!(game_state.unwrap_play_phase().get_step(), 1);
        assert_eq!(game_state.p1_turn_to_move, true);

        let game_state = game_state.take_action(&Action::Pass);

        assert_eq!(game_state.unwrap_play_phase().get_step(), 0);
        assert_eq!(game_state.p1_turn_to_move, false);
    }

    #[test]
    fn test_valid_actions() {
        let game_state = initial_play_state();

        assert_eq!(format!("{:?}", game_state.valid_actions()), "[a2n, b2n, c2n, d2n, e2n, f2n, g2n, h2n]");
    }

    #[test]
    fn test_valid_actions_p2() {
        let game_state: GameState = "
             1s
              +-----------------+
             8| h c d m e d c h |
             7| r r r r r r r r |
             6|     x     x     |
             5|                 |
             4|                 |
             3|     x     x     |
             2| R R R R R R R R |
             1| H C D M E D C H |
              +-----------------+
                a b c d e f g h
            ".parse().unwrap();

        assert_eq!(format!("{:?}", game_state.valid_actions()), "[a7s, b7s, c7s, d7s, e7s, f7s, g7s, h7s]");
    }

    #[test]
    fn test_valid_actions_2() {
        let game_state: GameState = "
              +-----------------+
             8| h c d m e d c h |
             7| r r r r r r r r |
             6|     x     x     |
             5|                 |
             4|                 |
             3|     x   R x     |
             2| R R R R   R R R |
             1| H C D M E D C H |
              +-----------------+
                a b c d e f g h
            ".parse().unwrap();

        assert_eq!(format!("{:?}", game_state.valid_actions()), "[e3n, a2n, b2n, c2n, d2n, f2n, g2n, h2n, e1n, e3e, d2e, e3w, f2w]");
    }

    #[test]
    fn test_valid_actions_3() {
        let game_state: GameState = "
             1s
              +-----------------+
             8| h c d m e d c h |
             7| r r r r   r r   |
             6|     x   r x   r |
             5|                 |
             4|                 |
             3|     x     x     |
             2| R R R R R R R R |
             1| H C D M E D C H |
              +-----------------+
                a b c d e f g h
            ".parse().unwrap();

        assert_eq!(format!("{:?}", game_state.valid_actions()), "[d7e, g7e, e6e, e8s, h8s, a7s, b7s, c7s, d7s, f7s, g7s, e6s, h6s, f7w, e6w, h6w]");
    }

    #[test]
    fn test_valid_actions_4() {
        let game_state: GameState = "
             1g
              +-----------------+
             8| h c d m e d c h |
             7| r r r r r r r r |
             6|     x     x     |
             5|                 |
             4|                 |
             3|     x   E x     |
             2| R R R R   R R R |
             1| H C D M R D C H |
              +-----------------+
                a b c d e f g h
            ".parse().unwrap();

        assert_eq!(format!("{:?}", game_state.valid_actions()), "[e3n, a2n, b2n, c2n, d2n, f2n, g2n, h2n, e1n, e3e, d2e, e3s, e3w, f2w]");
    }

    #[test]
    fn test_valid_actions_5() {
        let game_state: GameState = "
             1s
              +-----------------+
             8| h c d m r d c h |
             7| r r r r   r r r |
             6|     x   e x     |
             5|                 |
             4|                 |
             3|     x     x     |
             2| R R R R E R R R |
             1| H C D M R D C H |
              +-----------------+
                a b c d e f g h
            ".parse().unwrap();

        assert_eq!(format!("{:?}", game_state.valid_actions()), "[e6n, d7e, e6e, e8s, a7s, b7s, c7s, d7s, f7s, g7s, h7s, e6s, f7w, e6w]");
    }

    #[test]
    fn test_valid_actions_6() {
        let game_state: GameState = "
              +-----------------+
             8|   r   r r   r   |
             7| m   h     e   c |
             6|   r x r r x r   |
             5| h   d     c   d |
             4| E   H         M |
             3|   R x R R H R   |
             2| D   C     C   D |
             1|   R   R R   R   |
              +-----------------+
                a b c d e f g h"
            .parse().unwrap();

        assert_eq!(format!("{:?}", game_state.valid_actions()), "[b3n, d3n, e3n, f3n, g3n, a2n, c2n, h2n, b1n, d1n, e1n, g1n, a4e, c4e, b3e, g3e, a2e, c2e, f2e, b1e, e1e, g1e, a4s, c4s, h4s, a2s, c2s, f2s, h2s, c4w, h4w, b3w, d3w, c2w, f2w, h2w, b1w, d1w, g1w, a5n, c5n, h5n, a5e, c5e, c5w, h5w]");
    }

    #[test]
    fn test_valid_actions_7() {
        let game_state: GameState = "
             1s
              +-----------------+
             8|   r   r r   r   |
             7| m   h     e   c |
             6|   r x r r x r   |
             5| h   d     c   d |
             4| E   H         M |
             3|   R x R R H R   |
             2| D   C     C   D |
             1|   R   R R   R   |
              +-----------------+
                a b c d e f g h"
            .parse().unwrap();

        assert_eq!(format!("{:?}", game_state.valid_actions()), "[a7n, c7n, f7n, h7n, f5n, b8e, e8e, g8e, a7e, c7e, f7e, b6e, e6e, g6e, f5e, b8s, d8s, e8s, g8s, a7s, c7s, f7s, h7s, b6s, d6s, e6s, g6s, f5s, b8w, d8w, g8w, c7w, f7w, h7w, b6w, d6w, g6w, f5w]");
    }

    #[test]
    fn test_valid_actions_frozen_piece_p1() {
        let game_state: GameState = "
             1g
              +-----------------+
             8|                 |
             7|                 |
             6|     x     x     |
             5|       e         |
             4|       M         |
             3|     x     x     |
             2|                 |
             1| R               |
              +-----------------+
                a b c d e f g h"
            .parse().unwrap();

        assert_eq!(format!("{:?}", game_state.valid_actions()), "[a1n, a1e]");
    }

    #[test]
    fn test_valid_actions_frozen_piece_p1_2() {
        let game_state: GameState = "
             1g
              +-----------------+
             8|                 |
             7|                 |
             6|     x     x     |
             5|       m         |
             4|       M         |
             3|     x     x     |
             2|                 |
             1|                 |
              +-----------------+
                a b c d e f g h"
            .parse().unwrap();

        assert_eq!(format!("{:?}", game_state.valid_actions()), "[d4e, d4s, d4w]");
    }

    #[test]
    fn test_valid_actions_frozen_piece_p1_mid_move() {
        let game_state: GameState = "
             1g
              +-----------------+
             8|                 |
             7|                 |
             6|     x     x     |
             5|       e         |
             4|     M           |
             3|     x     x     |
             2|                 |
             1| R               |
              +-----------------+
                a b c d e f g h"
            .parse().unwrap();

        assert_eq!(format!("{:?}", game_state.valid_actions()), "[c4n, a1n, c4e, a1e, c4s, c4w]");

        let game_state = game_state.take_action(&Action::Move(Square::new('c', 4), Direction::Right));

        assert_eq!(format!("{:?}", game_state.valid_actions()), "[a1n, a1e, p]");
    }

    #[test]
    fn test_valid_actions_frozen_piece_p2() {
        let game_state: GameState = "
             1s
              +-----------------+
             8|                 |
             7|                 |
             6|     x     x     |
             5|       m         |
             4|       M         |
             3|     x     x     |
             2|                 |
             1| R               |
              +-----------------+
                a b c d e f g h"
            .parse().unwrap();

        assert_eq!(format!("{:?}", game_state.valid_actions()), "[d5n, d5e, d5w]");
    }

    #[test]
    fn test_valid_actions_frozen_piece_p2_2() {
        let game_state: GameState = "
             1s
              +-----------------+
             8| r               |
             7|                 |
             6|     x     x     |
             5|       h         |
             4|       M         |
             3|     x     x     |
             2|                 |
             1| R               |
              +-----------------+
                a b c d e f g h"
            .parse().unwrap();

        assert_eq!(format!("{:?}", game_state.valid_actions()), "[a8e, a8s]");
    }

    #[test]
    fn test_valid_actions_frozen_piece_p2_3() {
        let game_state: GameState = "
             1s
              +-----------------+
             8| r               |
             7|                 |
             6|     x     x     |
             5|       r         |
             4|       M         |
             3|     x     x     |
             2|                 |
             1| R               |
              +-----------------+
                a b c d e f g h"
            .parse().unwrap();

        assert_eq!(format!("{:?}", game_state.valid_actions()), "[a8e, a8s]");
    }

    #[test]
    fn test_valid_actions_frozen_piece_p2_4() {
        let game_state: GameState = "
             1s
              +-----------------+
             8|                 |
             7|                 |
             6|     x     x     |
             5|       e         |
             4|       E         |
             3|     x     x     |
             2|                 |
             1| R               |
              +-----------------+
                a b c d e f g h"
            .parse().unwrap();

        assert_eq!(format!("{:?}", game_state.valid_actions()), "[d5n, d5e, d5w]");
    }

    #[test]
    fn test_valid_actions_frozen_push_p2_1() {
        let game_state: GameState = "
             1s
              +-----------------+
             8|                 |
             7|                 |
             6|     x     x     |
             5|       e         |
             4|       M         |
             3|     x     x     |
             2|                 |
             1| R               |
              +-----------------+
                a b c d e f g h"
            .parse().unwrap();

        assert_eq!(format!("{:?}", game_state.valid_actions()), "[d5n, d5e, d5w, d4e, d4s, d4w]");
    }


    #[test]
    fn test_valid_actions_frozen_push_p2_2() {
        let game_state: GameState = "
             1s
              +-----------------+
             8| r               |
             7|                 |
             6|     x     x     |
             5|       e         |
             4|       M         |
             3|     x     x     |
             2|                 |
             1| R               |
              +-----------------+
                a b c d e f g h"
            .parse().unwrap();

        assert_eq!(format!("{:?}", game_state.valid_actions()), "[d5n, a8e, d5e, a8s, d5w, d4e, d4s, d4w]");

        let game_state = game_state.take_action(&Action::Move(Square::new('d', 4), Direction::Right));

        assert_eq!(format!("{:?}", game_state.valid_actions()), "[d5s]");

        let game_state = game_state.take_action(&Action::Move(Square::new('d', 5), Direction::Down));

        assert_eq!(format!("{:?}", game_state.valid_actions()), "[d4n, a8e, a8s, d4s, d4w, e4n, e4e, e4s, p]");
    }

    #[test]
    fn test_valid_actions_frozen_push_p2_3() {
        let game_state: GameState = "
             1s
              +-----------------+
             8| r               |
             7|                 |
             6|     x     x     |
             5|       e         |
             4|       R         |
             3|     x c   x     |
             2|                 |
             1| R               |
              +-----------------+
                a b c d e f g h"
            .parse().unwrap();

        assert_eq!(format!("{:?}", game_state.valid_actions()), "[d5n, a8e, d5e, d3e, a8s, d3s, d5w, d3w, d4e, d4w]");

        let game_state = game_state.take_action(&Action::Move(Square::new('d', 4), Direction::Right));

        assert_eq!(format!("{:?}", game_state.valid_actions()), "[d3n, d5s]");

        let game_state = game_state.take_action(&Action::Move(Square::new('d', 5), Direction::Down));

        assert_eq!(format!("{:?}", game_state.valid_actions()), "[d4n, a8e, d3e, a8s, d3s, d4w, d3w, e4n, e4e, e4s, p]");
    }

    #[test]
    fn test_valid_actions_frozen_push_p2_4() {
        let game_state: GameState = "
             1s
              +-----------------+
             8| r               |
             7|                 |
             6|     x     x     |
             5|       e         |
             4|     E R         |
             3|     x c   x     |
             2|                 |
             1| R               |
              +-----------------+
                a b c d e f g h"
            .parse().unwrap();

        assert_eq!(format!("{:?}", game_state.valid_actions()), "[d5n, a8e, d5e, d3e, a8s, d3s, d5w, d3w, d4e]");

        let game_state = game_state.take_action(&Action::Move(Square::new('d', 4), Direction::Right));

        assert_eq!(format!("{:?}", game_state.valid_actions()), "[d3n, d5s]");

        let game_state = game_state.take_action(&Action::Move(Square::new('d', 5), Direction::Down));

        assert_eq!(format!("{:?}", game_state.valid_actions()), "[d4n, a8e, d3e, a8s, d3s, d3w, e4n, e4e, e4s, p]");
    }

    #[test]
    fn test_valid_actions_supported_piece_p2_1() {
        let game_state: GameState = "
             1s
              +-----------------+
             8|                 |
             7|                 |
             6|     x     x     |
             5|     r m         |
             4|     C E         |
             3|     x     x     |
             2|                 |
             1| R               |
              +-----------------+
                a b c d e f g h"
            .parse().unwrap();

        assert_eq!(format!("{:?}", game_state.valid_actions()), "[d5n, d5e, c5w]");
    }

    #[test]
    fn test_valid_actions_matches_first_step() {
        let game_state: GameState = "
             1g
              +-----------------+
             8|                 |
             7|                 |
             6|     x     x     |
             5|       m         |
             4|       E         |
             3|     x     x     |
             2|                 |
             1|                 |
              +-----------------+
                a b c d e f g h"
            .parse().unwrap();

        let game_state = game_state.take_action(&Action::Move(Square::new('d', 4), Direction::Right));
        let game_state = game_state.take_action(&Action::Move(Square::new('d', 5), Direction::Down)); 

        let game_state = game_state.take_action(&Action::Move(Square::new('d', 4), Direction::Up));         

        assert_eq!(format!("{:?}", game_state.valid_actions()), "[]");
    }

    #[test]
    fn test_valid_actions_matches_first_step_2() {
        let game_state: GameState = "
             1g
              +-----------------+
             8|               r |
             7|             d C |
             6|     x     x     |
             5|                 |
             4|                 |
             3|     x     x     |
             2| E             h |
             1|   e           R |
              +-----------------+
                a b c d e f g h"
            .parse().unwrap();

        let game_state = game_state.take_action(&Action::Move(Square::new('a', 2), Direction::Down));
        let game_state = game_state.take_action(&Action::Move(Square::new('a', 1), Direction::Up)); 

        let game_state = game_state.take_action(&Action::Move(Square::new('a', 2), Direction::Down));         

        assert_eq!(format!("{:?}", game_state.valid_actions()), "[p]");
    }

    #[test]
    fn test_valid_actions_matches_is_terminal_if_only_passing() {
        let game_state: GameState = "
             1g
              +-----------------+
             8|                 |
             7|                 |
             6|     x     x     |
             5|       m         |
             4|       E         |
             3|     x     x     |
             2|                 |
             1|                 |
              +-----------------+
                a b c d e f g h"
            .parse().unwrap();

        let game_state = game_state.take_action(&Action::Move(Square::new('d', 4), Direction::Right));
        let game_state = game_state.take_action(&Action::Move(Square::new('d', 5), Direction::Down));

        let game_state = game_state.take_action(&Action::Move(Square::new('d', 4), Direction::Up));

        assert_eq!(game_state.is_terminal(), Some(Value([0.0,1.0])));

        assert_eq!(format!("{:?}", game_state.valid_actions()), "[]");
    }

    #[test]
    fn test_valid_actions_repeated_positions() {
        let game_state: GameState = "
             1g
              +-----------------+
             8|               r |
             7|               d |
             6|     x     x     |
             5|       m         |
             4|                 |
             3|     x E   x     |
             2|                 |
             1|               R |
              +-----------------+
                a b c d e f g h"
            .parse().unwrap();

        let game_state = game_state.take_action(&Action::Move(Square::new('d', 3), Direction::Up));
        assert_eq!(format!("{:?}", game_state.valid_actions()), "[h1n, d4e, d4s, d4w, h1w, d5n, d5e, d5w, p]");
        let game_state = game_state.take_action(&Action::Pass);

        // First occurance of position

        let game_state = game_state.take_action(&Action::Move(Square::new('h', 7), Direction::Down));
        let game_state = game_state.take_action(&Action::Pass);

        let game_state = game_state.take_action(&Action::Move(Square::new('d', 4), Direction::Down));
        let game_state = game_state.take_action(&Action::Pass);

        let game_state = game_state.take_action(&Action::Move(Square::new('h', 6), Direction::Up));
        let game_state = game_state.take_action(&Action::Pass);

        assert_eq!(format!("{:?}", game_state.valid_actions()), "[d3n, h1n, d3e, d3s, d3w, h1w]");

        let game_state = game_state.take_action(&Action::Move(Square::new('d', 3), Direction::Up));
        assert_eq!(format!("{:?}", game_state.valid_actions()), "[h1n, d4e, d4s, d4w, h1w, d5n, d5e, d5w, p]");
        let game_state = game_state.take_action(&Action::Pass);

        // Second occurance of position

        let game_state = game_state.take_action(&Action::Move(Square::new('h', 7), Direction::Down));
        let game_state = game_state.take_action(&Action::Pass);

        assert_eq!(format!("{:?}", game_state.valid_actions()), "[h1n, d4e, d4s, d4w, h1w, d5n, d5e, d5w]");

        let game_state = game_state.take_action(&Action::Move(Square::new('d', 4), Direction::Down));
        let game_state = game_state.take_action(&Action::Move(Square::new('d', 3), Direction::Down));
        let game_state = game_state.take_action(&Action::Pass);

        let game_state = game_state.take_action(&Action::Move(Square::new('h', 6), Direction::Up));
        let game_state = game_state.take_action(&Action::Pass);

        // Would be third occurance of position

        let game_state = game_state.take_action(&Action::Move(Square::new('d', 2), Direction::Up));
        let game_state = game_state.take_action(&Action::Move(Square::new('d', 3), Direction::Up));

        // Should not allow pass here
        assert_eq!(format!("{:?}", game_state.valid_actions()), "[h1n, d4e, d4s, d4w, h1w, d5n, d5e, d5w]");

        let game_state = game_state.take_action(&Action::Move(Square::new('d', 4), Direction::Down));

        // Should not allow last move to be the final repeat
        assert_eq!(format!("{:?}", game_state.valid_actions()), "[h1n, d3e, d3w, h1w, d5s, p]");
    }

    #[test]
    fn test_gamestate_fromstr() {
        let game_state: GameState = "
              +-----------------+
             8|   r   r r   r   |
             7| m   h     e   c |
             6|   r x r r x r   |
             5| h   d     c   d |
             4| E   H         M |
             3|   R x R R H R   |
             2| D   C     C   D |
             1|   R   R R   R   |
              +-----------------+
                a b c d e f g h"
            .parse().unwrap();

        let piece_board = game_state.get_piece_board();
        assert_eq!(piece_board.rabbits,         0b__01011010__00000000__01011010__00000000__00000000__01011010__00000000__01011010);
        assert_eq!(piece_board.cats,            0b__00000000__00100100__00000000__00000000__00100000__00000000__10000000__00000000);
        assert_eq!(piece_board.dogs,            0b__00000000__10000001__00000000__00000000__10000100__00000000__00000000__00000000);
        assert_eq!(piece_board.horses,          0b__00000000__00000000__00100000__00000100__00000001__00000000__00000100__00000000);
        assert_eq!(piece_board.camels,          0b__00000000__00000000__00000000__10000000__00000000__00000000__00000001__00000000);
        assert_eq!(piece_board.elephants,       0b__00000000__00000000__00000000__00000001__00000000__00000000__00100000__00000000);
        assert_eq!(piece_board.p1_pieces,       0b__01011010__10100101__01111010__10000101__00000000__00000000__00000000__00000000);
    }

    #[test]
    fn test_gamestate_fromstr_move_number_default() {
        let game_state: GameState = "
              +-----------------+
             8|   r   r r   r   |
             7| m   h     e   c |
             6|   r x r r x r   |
             5| h   d     c   d |
             4| E   H         M |
             3|   R x R R H R   |
             2| D   C     C   D |
             1|   R   R R   R   |
              +-----------------+
                a b c d e f g h"
            .parse().unwrap();

        assert_eq!(game_state.move_number, 1);
        assert_eq!(game_state.p1_turn_to_move, true);
    }

    #[test]
    fn test_gamestate_fromstr_move_number() {
        let game_state: GameState = "
              5s
              +-----------------+
             8|   r   r r   r   |
             7| m   h     e   c |
             6|   r x r r x r   |
             5| h   d     c   d |
             4| E   H         M |
             3|   R x R R H R   |
             2| D   C     C   D |
             1|   R   R R   R   |
              +-----------------+
                a b c d e f g h"
            .parse().unwrap();

        assert_eq!(game_state.move_number, 5);
        assert_eq!(game_state.p1_turn_to_move, false);
    }

    #[test]
    fn test_gamestate_fromstr_player() {
        let game_state: GameState = "
              176b
              +-----------------+
             8|   r   r r   r   |
             7| m   h     e   c |
             6|   r x r r x r   |
             5| h   d     c   d |
             4| E   H         M |
             3|   R x R R H R   |
             2| D   C     C   D |
             1|   R   R R   R   |
              +-----------------+
                a b c d e f g h"
            .parse().unwrap();

        assert_eq!(game_state.move_number, 176);
        assert_eq!(game_state.p1_turn_to_move, false);
    }

    #[test]
    fn test_gamestate_fromstr_player_w() {
        let game_state: GameState = "
              13w
              +-----------------+
             8|   r   r r   r   |
             7| m   h     e   c |
             6|   r x r r x r   |
             5| h   d     c   d |
             4| E   H         M |
             3|   R x R R H R   |
             2| D   C     C   D |
             1|   R   R R   R   |
              +-----------------+
                a b c d e f g h"
            .parse().unwrap();

        assert_eq!(game_state.move_number, 13);
        assert_eq!(game_state.p1_turn_to_move, true);
    }

    #[test]
    fn test_gamestate_to_str() {
        let expected_output = "1g
 +-----------------+
8| h c d m e d c h |
7| r r r r r r r r |
6|     x     x     |
5|                 |
4|                 |
3|     x     x     |
2| R R R R R R R R |
1| H C D M E D C H |
 +-----------------+
   a b c d e f g h
";

        assert_eq!(format!("{}", initial_play_state()), expected_output);
    }

    #[test]
    fn test_gamestate_from_str_and_to_str() {
        let orig_str = "14g
 +-----------------+
8|   r   r r   r   |
7| m   h     e   c |
6|   r x r r x r   |
5| h   d     c   d |
4| E   H         M |
3|   R x R R x R   |
2| D   C     C   D |
1|   R   R R   R   |
 +-----------------+
   a b c d e f g h
";

        let game_state: GameState = orig_str.parse().unwrap();
        let new_str = format!("{}", game_state);

        assert_eq!(new_str, orig_str);
    }

    #[test]
    fn test_hash_initial_play_state() {
        let game_state: GameState = "
             1g
              +-----------------+
             8| h c d m e d c h |
             7| r r r r r r r r |
             6|     x     x     |
             5|                 |
             4|                 |
             3|     x     x     |
             2| R R R R R R R R |
             1| H C D M E D C H |
              +-----------------+
                a b c d e f g h
            ".parse().unwrap();

        let game_state_2 = initial_play_state();

        assert_eq!(game_state.hash, game_state_2.hash);
    }

    #[test]
    fn test_hash_should_account_for_player_not_equal() {
        let game_state: GameState = "
             1s
              +-----------------+
             8| h c d m e d c h |
             7| r r r r r r r r |
             6|     x     x     |
             5|                 |
             4|                 |
             3|     x     x     |
             2| R R R R R R R R |
             1| H C D M E D C H |
              +-----------------+
                a b c d e f g h
            ".parse().unwrap();

        let game_state_2 = initial_play_state();

        assert_ne!(game_state.hash, game_state_2.hash);
    }

    #[test]
    fn test_hash_should_account_for_step_not_equal() {
        let game_state: GameState = "
             1g
              +-----------------+
             8| h c d m e d c h |
             7| r r r r r r r r |
             6|     x     x     |
             5|                 |
             4|                 |
             3|     x   R x     |
             2| R R R R   R R R |
             1| H C D M E D C H |
              +-----------------+
                a b c d e f g h
            ".parse().unwrap();

        let game_state_2 = initial_play_state();
        let game_state_2 = game_state_2.take_action(&Action::Move(Square::new('e', 2), Direction::Up));

        assert_ne!(game_state.hash, game_state_2.hash);
    }

    #[test]
    fn test_hash_should_account_for_step_equal() {
        let game_state: GameState = "
             1g
              +-----------------+
             8| h c d m e d c h |
             7| r r r r r r r r |
             6|     x     x     |
             5|                 |
             4|                 |
             3|     x   R x     |
             2| R R R R   R R R |
             1| H C D M E D C H |
              +-----------------+
                a b c d e f g h
            ".parse().unwrap();

        let game_state_2 = initial_play_state();
        let game_state_2 = game_state_2.take_action(&Action::Move(Square::new('e', 2), Direction::Up));
        assert_ne!(game_state.hash, game_state_2.hash);

        let game_state_2 = game_state_2.take_action(&Action::Pass);
        let game_state_2 = game_state_2.take_action(&Action::Pass);

        assert_eq!(game_state.hash, game_state_2.hash);
    }

    #[test]
    fn test_hash_should_allow_for_pass_to_equal() {
        let game_state: GameState = "
             1g
              +-----------------+
             8| h c d m e d c h |
             7| r r r r r r r r |
             6|     x     x     |
             5|                 |
             4|                 |
             3|     x     x     |
             2| R R R R R R R R |
             1| H C D M E D C H |
              +-----------------+
                a b c d e f g h
            ".parse().unwrap();

        let game_state_2 = initial_play_state();

        let game_state_2 = game_state_2.take_action(&Action::Pass);
        assert_ne!(game_state.hash, game_state_2.hash);

        let game_state_2 = game_state_2.take_action(&Action::Pass);
        assert_eq!(game_state.hash, game_state_2.hash);
    }

    #[test]
    fn test_hash_should_switch_player_on_pass_for_step() {
        let game_state: GameState = "
             1g
              +-----------------+
             8| h c d m e d c h |
             7| r r r r r r r r |
             6|     x     x     |
             5|                 |
             4|                 |
             3|     x   R x     |
             2| R R R R   R R R |
             1| H C D M E D C H |
              +-----------------+
                a b c d e f g h
            ".parse().unwrap();

        let game_state_2 = initial_play_state();
        let game_state_2 = game_state_2.take_action(&Action::Move(Square::new('e', 2), Direction::Up));

        assert_ne!(game_state.hash, game_state_2.hash);
    }

    #[test]
    fn test_hash_should_account_for_trapped_pieces() {
        let game_state: GameState = "
             1g
              +-----------------+
             8| h c d m e d c h |
             7| r r r r     r r |
             6|     x E r x     |
             5|                 |
             4|                 |
             3|     x     x     |
             2| R R R R   R R R |
             1| H C D M   D C H |
              +-----------------+
                a b c d e f g h
            ".parse().unwrap();

        let game_state_final: GameState = "
             1s
              +-----------------+
             8| h c d m e d c h |
             7| r r r r     r r |
             6|     x   E x     |
             5|                 |
             4|                 |
             3|     x     x     |
             2| R R R R   R R R |
             1| H C D M   D C H |
              +-----------------+
                a b c d e f g h
            ".parse().unwrap();

        let game_state = game_state.take_action(&Action::Move(Square::new('e', 6), Direction::Right));
        assert_ne!(game_state.hash, game_state_final.hash);

        let game_state = game_state.take_action(&Action::Move(Square::new('d', 6), Direction::Right));
        assert_ne!(game_state.hash, game_state_final.hash);

        let game_state = game_state.take_action(&Action::Pass);
        assert_eq!(game_state.hash, game_state_final.hash);
    }

    #[test]
    fn test_hash_should_account_for_four_actions() {
        let game_state: GameState = "
             1g
              +-----------------+
             8| h c d m e d c h |
             7| r r r r     r r |
             6|     x E r x     |
             5|         r       |
             4|                 |
             3|     x     x     |
             2| R R R R   R R R |
             1| H C D M   D C H |
              +-----------------+
                a b c d e f g h
            ".parse().unwrap();

        let game_state_final: GameState = "
             1s
              +-----------------+
             8| h c d m e d c h |
             7| r r r r E   r r |
             6|     x   r x     |
             5|                 |
             4|                 |
             3|     x     x     |
             2| R R R R   R R R |
             1| H C D M   D C H |
              +-----------------+
                a b c d e f g h
            ".parse().unwrap();

        let game_state = game_state.take_action(&Action::Move(Square::new('e', 6), Direction::Right));
        assert_ne!(game_state.hash, game_state_final.hash);

        let game_state = game_state.take_action(&Action::Move(Square::new('d', 6), Direction::Right));
        assert_ne!(game_state.hash, game_state_final.hash);

        let game_state = game_state.take_action(&Action::Move(Square::new('e', 6), Direction::Up));
        assert_ne!(game_state.hash, game_state_final.hash);

        let game_state = game_state.take_action(&Action::Move(Square::new('e', 5), Direction::Up));
        assert_eq!(game_state.hash, game_state_final.hash);
    }

    #[bench]
    fn bench_valid_actions(b: &mut Bencher) {
        let game_state: GameState = "
             1s
              +-----------------+
             8| h c d m r d c h |
             7| r r r r e r r r |
             6|     x     x     |
             5|                 |
             4|                 |
             3|     x     x     |
             2| R R R R E R R R |
             1| H C D M R D C H |
              +-----------------+
                a b c d e f g h
            ".parse().unwrap();

        

        b.iter(|| {
            let game_state = game_state.take_action(&Action::Move(Square::new('d', 2), Direction::Up));
            game_state.valid_actions();

            let game_state = game_state.take_action(&Action::Move(Square::new('e', 2), Direction::Up));
            game_state.valid_actions();

            let game_state = game_state.take_action(&Action::Move(Square::new('b', 2), Direction::Up));
            game_state.valid_actions();

            let game_state = game_state.take_action(&Action::Move(Square::new('f', 2), Direction::Up));
            game_state.valid_actions();

            let game_state = game_state.take_action(&Action::Move(Square::new('d', 7), Direction::Down));
            game_state.valid_actions();

            let game_state = game_state.take_action(&Action::Move(Square::new('e', 7), Direction::Down));
            game_state.valid_actions();

            let game_state = game_state.take_action(&Action::Move(Square::new('f', 7), Direction::Down));
            game_state.valid_actions();

            let game_state = game_state.take_action(&Action::Move(Square::new('g', 7), Direction::Down));
            game_state.valid_actions()
        });
    }
}<|MERGE_RESOLUTION|>--- conflicted
+++ resolved
@@ -415,23 +415,14 @@
     }
 
     fn can_pass(&self) -> bool {
-<<<<<<< HEAD
-        // @TODO: TEMP
+        // @TODO: Remove temp disable of pass
         return false;
         // self.as_play_phase().map_or(false, |play_phase|
         //     play_phase.get_step() >= 1 &&
         //     !play_phase.push_pull_state.is_must_complete_push() &&
-        //     play_phase.first_step_hash != self.hash.exclude_step(play_phase.get_step()) &&
+        //     self.unwrap_play_phase().initial_hash_of_move != self.hash.exclude_step(play_phase.get_step()) &&
         //     !hash_history_contains_hash_twice(&play_phase.hash_history, &self.hash.pass(play_phase.get_step()))
         // )
-=======
-        self.as_play_phase().map_or(false, |play_phase|
-            play_phase.get_step() >= 1 &&
-            !play_phase.push_pull_state.is_must_complete_push() &&
-            self.unwrap_play_phase().initial_hash_of_move != self.hash.exclude_step(play_phase.get_step()) &&
-            !hash_history_contains_hash_twice(&play_phase.hash_history, &self.hash.pass(play_phase.get_step()))
-        )
->>>>>>> c3ed58d2
     }
 
     fn valid_placement(&self) -> Vec<Action> {
