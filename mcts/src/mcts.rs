--- conflicted
+++ resolved
@@ -359,20 +359,15 @@
     async fn get_node_details(&self, node_index: Index, is_root: bool) -> Result<NodeDetails<A>, Error> {
         let arena_borrow = &self.arena.borrow();
         let root = &arena_borrow[node_index];
-        let root_visits = root.get_node_visits();
-        let children = &root.children;
 
         let metrics = Self::get_PUCT_for_nodes(
-            children,
+            &root,
             &*arena_borrow,
-            root_visits,
-            &root.game_state,
             is_root,
-            root.num_actions,
             &self.options
         );
 
-        let mut children: Vec<_> = children.iter().zip(metrics).map(|(n, m)| (
+        let mut children: Vec<_> = root.children.iter().zip(metrics).map(|(n, m)| (
             n.action.clone(),
             m
         )).collect();
@@ -380,7 +375,7 @@
         children.sort_by(|(_, x_puct), (_, y_puct)| y_puct.cmp(&x_puct));
 
         Ok(NodeDetails {
-            visits: root_visits,
+            visits: root.get_node_visits(),
             W: root.W.get(),
             children
         })
@@ -460,45 +455,27 @@
         Ok((&matching_action.state, other_actions))
     }
 
-<<<<<<< HEAD
-    fn select_path<'b>(nodes: &'b [MCTSChildNode<A>], arena: &Arena<MCTSNode<S,A,V>>, Nsb: usize, game_state: &S, is_root: bool, prior_num_actions: usize, options: &MCTSOptions<S,C,T>) -> Result<&'b MCTSChildNode<A>, Error> {
+    fn select_path<'b>(node: &'b MCTSNode<S,A,V>, arena: &Arena<MCTSNode<S,A,V>>, is_root: bool, options: &MCTSOptions<S,C,T>) -> Result<&'b MCTSChildNode<A>, Error> {
+        let children = &node.children;
+        let mut best_node = &children[0];
+        let mut best_puct = std::f32::MIN;
+        
         let fpu = if is_root { options.fpu_root } else { options.fpu };
+        let Nsb = node.get_node_visits();
         let root_Nsb = (Nsb as f32).sqrt();
-        let mut best_node = &nodes[0];
-        let mut best_puct = std::f32::MIN;
         let cpuct = &options.cpuct;
-        let cpuct = cpuct(game_state, prior_num_actions, Nsb, is_root);
-        let moves_left_baseline = get_moves_left_baseline(nodes, arena, options.moves_left_threshold);
-
-        for child in nodes {
+        let cpuct = cpuct(&node.game_state, node.num_actions, Nsb, is_root);
+        let moves_left_baseline = get_moves_left_baseline(&children, arena, options.moves_left_threshold);
+
+        for child in children {
             let node = child.state.get_index().map(|i| &arena[i]);
             let W = node.map_or(0.0, |n| n.W.get());
             let Nsa = child.visits.get();
             let Psa = child.policy_score;
             let Usa = cpuct * Psa * root_Nsb / (1 + Nsa) as f32;
-            let virtual_loss = child.in_flight.get() as f32;
-            let Qsa = if Nsa == 0 { fpu } else { (W - virtual_loss) / (Nsa as f32 + virtual_loss) };
+            let Qsa = if Nsa == 0 { fpu } else { W / Nsa as f32 };
             let logitQ = if options.logit_q { logit(Qsa) } else { Qsa };
             let Msa = Self::get_Msa(node, moves_left_baseline, options);
-=======
-    fn select_path<'b>(node: &'b MCTSNode<S,A,V>, arena: &Arena<MCTSNode<S,A,V>>, is_root: bool, fpu: f32, fpu_root: f32, logit_q: bool, cpuct: &C) -> Result<&'b MCTSChildNode<A>, Error> {
-        let children = &node.children;
-        let mut best_node = &children[0];
-        let mut best_puct = std::f32::MIN;
-
-        let Nsb = node.get_node_visits();
-        let fpu = if is_root { fpu_root } else { fpu };
-        let root_Nsb = (Nsb as f32).sqrt();
-        let cpuct = cpuct(&node.game_state, node.num_actions, Nsb, is_root);
-
-        for child in children {
-            let W = child.state.get_index().map_or(0.0, |i| arena[i].W.get());
-            let Nsa = child.visits.get();
-            let Psa = child.policy_score;
-            let Usa = cpuct * Psa * root_Nsb / (1 + Nsa) as f32;
-            let Qsa = if Nsa == 0 { fpu } else { W / Nsa as f32 };
-            let logit_q = if logit_q { logit(Qsa) } else { Qsa };
->>>>>>> d6488304
 
             let PUCT = Msa + logitQ + Usa;
 
@@ -528,30 +505,27 @@
         Ok(chosen_idx)
     }
 
-    fn get_PUCT_for_nodes(nodes: &[MCTSChildNode<A>], arena: &Arena<MCTSNode<S,A,V>>, Nsb: usize, game_state: &S, is_root: bool, prior_num_actions: usize, options: &MCTSOptions<S,C,T>) -> Vec<PUCT>
+    fn get_PUCT_for_nodes(node: &MCTSNode<S,A,V>, arena: &Arena<MCTSNode<S,A,V>>, is_root: bool, options: &MCTSOptions<S,C,T>) -> Vec<PUCT>
     {
+        let children = &node.children;
         let fpu = if is_root { options.fpu_root } else { options.fpu };
-        let mut pucts = Vec::with_capacity(nodes.len());
+        let Nsb = node.get_node_visits();
         let root_Nsb = (Nsb as f32).sqrt();
         let cpuct = &options.cpuct;
-        let cpuct = cpuct(game_state, prior_num_actions, Nsb, is_root);
-        let moves_left_baseline = get_moves_left_baseline(nodes, arena, options.moves_left_threshold);
-
-        for child in nodes {
+        let cpuct = cpuct(&node.game_state, node.num_actions, Nsb, is_root);
+        let moves_left_baseline = get_moves_left_baseline(&children, arena, options.moves_left_threshold);
+        
+        let mut pucts = Vec::with_capacity(children.len());
+
+        for child in children {
             let node = child.state.get_index().map(|i| &arena[i]);
             let W = node.map_or(0.0, |n| n.W.get());
             let Nsa = child.visits.get();
             let Psa = child.policy_score;
             let Usa = cpuct * Psa * root_Nsb / (1 + Nsa) as f32;
-<<<<<<< HEAD
-            let virtual_loss = child.in_flight.get() as f32;
-            let Qsa = if Nsa == 0 { fpu } else { (W - virtual_loss) / (Nsa as f32 + virtual_loss) };
+            let Qsa = if Nsa == 0 { fpu } else { W / Nsa as f32 };
             let logitQ = if options.logit_q { logit(Qsa) } else { Qsa };
             let Msa = Self::get_Msa(node, moves_left_baseline, options);
-=======
-            let Qsa = if Nsa == 0 { fpu } else { W / Nsa as f32 };
-            let logitQ = if logit_q { logit(Qsa) } else { Qsa };
->>>>>>> d6488304
 
             let PUCT = logitQ + Usa;
             pucts.push(PUCT { Psa, Nsa, Msa, cpuct, Usa, Qsa, logitQ, PUCT });
@@ -729,15 +703,7 @@
                 node,
                 &*arena_borrow,
                 is_root,
-<<<<<<< HEAD
-                prior_num_actions,
                 options
-=======
-                fpu,
-                fpu_root,
-                logit_q,
-                cpuct
->>>>>>> d6488304
             )?;
 
             let prev_visits = selected_child_node.visits.get();
