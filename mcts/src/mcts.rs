use std::cell::RefCell;
use std::fmt::Debug;
use std::marker::PhantomData;
use std::rc::Rc;
use std::sync::{Arc,atomic::{AtomicBool,Ordering}};
use std::time::Duration;
use std::thread;
use futures::stream::{FuturesOrdered,StreamExt};
use generational_arena::{Arena,Index};
use rand::{thread_rng,Rng};
use rand::prelude::Distribution;
use rand::distributions::WeightedIndex;
use rand_distr::Dirichlet;
use failure::{Error,format_err};

use engine::game_state::GameState;
use engine::value::Value;
use engine::engine::{GameEngine};
use model::analytics::{ActionWithPolicy,GameAnalyzer};
use model::node_metrics::{NodeMetrics};
use common::wait_for::WaitFor;
use super::node_details::{PUCT,NodeDetails};

pub struct DirichletOptions {
    pub alpha: f32,
    pub epsilon: f32
}

pub struct MCTSOptions<S,C,T>
where
    S: GameState,
    C: Fn(&S, usize, usize, bool) -> f32,
    T: Fn(&S, usize) -> f32
{
    dirichlet: Option<DirichletOptions>,
    fpu: f32,
    fpu_root: f32,
    logit_q: bool,
    cpuct: C,
    temperature: T,
    temperature_visit_offset: f32,
    moves_left_threshold: f32,
    moves_left_scale: f32,
    moves_left_factor: f32,
    parallelism: usize,
    _phantom_state: PhantomData<*const S>
}

impl<S,C,T> MCTSOptions<S,C,T>
where
    S: GameState,
    C: Fn(&S, usize, usize, bool) -> f32,
    T: Fn(&S, usize) -> f32
{
    pub fn new(
        dirichlet: Option<DirichletOptions>,
        fpu: f32,
        fpu_root: f32,
        logit_q: bool,
        cpuct: C,
        temperature: T,
        temperature_visit_offset: f32,
        moves_left_threshold: f32,
        moves_left_scale: f32,
        moves_left_factor: f32,
        parallelism: usize
    ) -> Self {
        MCTSOptions {
            dirichlet,
            fpu,
            fpu_root,
            logit_q,
            cpuct,
            temperature,
            temperature_visit_offset,
            moves_left_threshold,
            moves_left_scale,
            moves_left_factor,
            parallelism,
            _phantom_state: PhantomData
        }
    }
}

pub struct MCTS<'a,S,A,E,M,C,T,V>
where
    S: GameState,
    A: Clone + Eq + Debug,
    V: Value,
    E: GameEngine,
    M: GameAnalyzer,
    C: Fn(&S, usize, usize, bool) -> f32,
    T: Fn(&S, usize) -> f32
{
    options: MCTSOptions<S,C,T>,
    game_engine: &'a E,
    analyzer: &'a M,
    starting_game_state: Option<S>,
    starting_num_actions: Option<usize>,
    root: Option<Index>,
    arena: RefCell<Arena<MCTSNode<S,A,V>>>
}

#[allow(non_snake_case)]
#[derive(Debug)]
struct MCTSNode<S,A,V> {
    value_score: V,
<<<<<<< HEAD
    moves_left_score: f32,
    W: Cell<f32>,
=======
    W: f32,
>>>>>>> a4669cbd
    game_state: S,
    num_actions: usize,
    children: Vec<MCTSChildNode<A>>,
    best_child_index: Option<usize>
}

#[derive(Debug)]
enum MCTSNodeState {
    Unexpanded,
    Expanding(Rc<WaitFor>),
    Expanded(Index)
}

#[derive(Debug)]
struct MCTSChildNode<A> {
    action: A,
    visits: usize,
    policy_score: f32,
    state: MCTSNodeState
}

#[derive(Debug)]
struct NodePUCT<'a, A> {
    node: &'a MCTSChildNode<A>,
    score: f32
}

#[allow(non_snake_case)]
impl<'a,S,A,E,M,C,T,V> MCTS<'a,S,A,E,M,C,T,V>
where
    S: GameState,
    A: Clone + Eq + Debug,
    V: Value,
    E: 'a + GameEngine<State=S,Action=A,Value=V>,
    M: 'a + GameAnalyzer<State=S,Action=A,Value=V>,
    C: Fn(&S, usize, usize, bool) -> f32,
    T: Fn(&S, usize) -> f32
{
    pub fn new(
        game_state: S,
        actions: usize,
        game_engine: &'a E,
        analyzer: &'a M,
        options: MCTSOptions<S,C,T>
    ) -> Self {
        MCTS {
            options,
            game_engine,
            analyzer,
            starting_game_state: Some(game_state),
            starting_num_actions: Some(actions),
            root: None,
            arena: RefCell::new(Arena::new())
        }
    }

    pub fn with_capacity(
        game_state: S,
        actions: usize,
        game_engine: &'a E,
        analyzer: &'a M,
        options: MCTSOptions<S,C,T>,
        capacity: usize
    ) -> Self {
        MCTS {
            options,
            game_engine,
            analyzer,
            starting_game_state: Some(game_state),
            starting_num_actions: Some(actions),
            root: None,
            arena: RefCell::new(Arena::with_capacity(capacity * 2))
        }
    }

    pub async fn search_time(&mut self, duration: Duration) -> Result<usize, Error> {
        let alive = Arc::new(AtomicBool::new(true));

        let alive_clone = alive.clone();
        thread::spawn(move || {
            thread::sleep(duration);
            alive_clone.store(false, Ordering::SeqCst);
        });

        self.search(|_| alive.load(Ordering::SeqCst)).await
    }

    pub async fn search_visits(&mut self, visits: usize) -> Result<usize, Error> {
        let mut searches = 0;

        self.search(|initial_visits| {
            let prevsearches = searches;

            searches += 1;

            initial_visits + prevsearches < visits
        }).await
    }

    pub async fn play(&mut self, alive: &mut bool) -> Result<usize, Error> {
        self.search(|_| *alive).await
    }

    pub async fn select_action(&mut self) -> Result<A, Error> {
        self._select_action(true).await
    }

    pub async fn select_action_no_temp(&mut self) -> Result<A, Error> {
        self._select_action(false).await
    }

    pub async fn advance_to_action(&mut self, action: A) -> Result<(), Error> {
        self.advance_to_action_clearable(action, true).await
    }

    pub async fn advance_to_action_retain(&mut self, action: A) -> Result<(), Error> {
        self.advance_to_action_clearable(action, false).await
    }

    pub async fn apply_noise_at_root(&mut self) {
        let root_node_index = self.get_or_create_root_node().await;

        if let Some(dirichlet) = &self.options.dirichlet { 
            let mut arena_borrow_mut = self.arena.borrow_mut();
            let root_node = &mut arena_borrow_mut[root_node_index];

            Self::apply_dirichlet_noise_to_node(root_node, dirichlet);
        }
    }

    pub async fn get_root_node_metrics(&mut self) -> Result<NodeMetrics<A>, Error> {
        let root_index = self.root.ok_or(format_err!("No root node found!"))?;
        let root = &self.arena.borrow()[root_index];

        Ok(NodeMetrics {
            visits: root.get_node_visits(),
            W: root.W,
            children_visits: root.children.iter().map(|n| (
                n.action.clone(),
                n.visits
            )).collect()
        })
    }

    pub async fn get_root_node_details(&self) -> Result<NodeDetails<A>, Error> {
        let root_index = self.root.as_ref().ok_or(format_err!("No root node found!"))?;
        self.get_node_details(*root_index, true).await
    }

    pub async fn get_principal_variation(&self) -> Result<Vec<(A, PUCT)>, Error> {
        let arena_borrow = &self.arena.borrow();

        let mut node_index = *self.root.as_ref().ok_or(format_err!("No root node found!"))?;
        let mut nodes = vec!();

        loop {
            let is_root = nodes.len() == 0;
            let mut children = self.get_node_details(node_index, is_root).await?.children;

            if children.len() == 0 { break; }

            let (action, puct) = children.swap_remove(0);
            nodes.push((action.clone(), puct));

            if let Some(child) = arena_borrow[node_index].get_child_of_action(&action) {
                if let Some(child_index) = child.state.get_index() {
                    node_index = child_index;
                    continue;
                }
            }

            break;
        }

        Ok(nodes)
    }

    pub async fn search<F: FnMut(usize) -> bool>(&mut self, alive: F) -> Result<usize, Error> {
        let root_node_index = self.get_or_create_root_node().await;

        let game_engine = &self.game_engine;
        let options = &self.options;
        let arena_cell = &self.arena;
        let mut max_depth: usize = 0;
        let mut alive_flag = true;
        let mut alive = alive;

        let arena_borrow = arena_cell.borrow();
        let initial_visits = arena_borrow[root_node_index].get_node_visits();
        drop(arena_borrow);
        
        let analyzer = &mut self.analyzer;
        let mut searches = FuturesOrdered::new();

        for _ in 0..self.options.parallelism {
            if alive_flag && alive(initial_visits) {
                let future = recurse_path_and_expand::<S,A,E,M,C,T,V>(root_node_index, arena_cell, game_engine, analyzer, options);
                searches.push(future);
            } else {
                alive_flag = false;
            }
        }

        while let Some(search_depth) = searches.next().await {
            if alive_flag && alive(initial_visits) {
                let future = recurse_path_and_expand::<S,A,E,M,C,T,V>(root_node_index, arena_cell, game_engine, analyzer, options);
                searches.push(future);
            } else {
                alive_flag = false;
            }

            max_depth = max_depth.max(search_depth?);
        }

        Ok(max_depth)
    }

    async fn _select_action(&mut self, use_temp: bool) -> Result<A, Error> {
        if let Some(root_node_index) = &self.root {
            let arena_borrow = self.arena.borrow();
            let root_node = &arena_borrow[*root_node_index];
            let temp = &self.options.temperature;
            let temperature_visit_offset = self.options.temperature_visit_offset;
            let game_state = &root_node.game_state;
            let temp = temp(game_state, root_node.num_actions);
            drop(arena_borrow);
            let child_node_details = self.get_root_node_details().await?.children;

            if child_node_details.len() == 0 {
                let arena_borrow = self.arena.borrow();
                let root_node = &arena_borrow[*root_node_index];
                let game_state = &root_node.game_state;
                return Err(format_err!("Node has no children. This node should have been designated as a terminal node. {:?}", game_state));
            }

            let best_action = if temp == 0.0 || !use_temp {
                let (best_action, _) = child_node_details.first().ok_or_else(|| format_err!("No available actions"))?;
                best_action
            } else {
                let candidates: Vec<_> = child_node_details.iter().map(|(a, puct)| (a, puct.Nsa)).collect();
                let chosen_index = Self::select_action_using_temperature(&candidates, temp, temperature_visit_offset)?;
                candidates[chosen_index].0
            };

            return Ok(best_action.clone());
        }

        return Err(format_err!("Root node does not exist. Run search first."));
    }

    async fn get_node_details(&self, node_index: Index, is_root: bool) -> Result<NodeDetails<A>, Error> {
        let arena_borrow = &self.arena.borrow();
        let root = &arena_borrow[node_index];

        let metrics = Self::get_PUCT_for_nodes(
            &root,
            &*arena_borrow,
            is_root,
            &self.options
        );

        let mut children: Vec<_> = root.children.iter().zip(metrics).map(|(n, m)| (
            n.action.clone(),
            m
        )).collect();

        children.sort_by(|(_, x_puct), (_, y_puct)| y_puct.cmp(&x_puct));

        Ok(NodeDetails {
<<<<<<< HEAD
            visits: root.get_node_visits(),
            W: root.W.get(),
=======
            visits: root_visits,
            W: root.W,
>>>>>>> a4669cbd
            children
        })
    }

    async fn advance_to_action_clearable(&mut self, action: A, clear: bool) -> Result<(), Error> {
        let root_index = self.get_or_create_root_node().await;

        let game_engine = &self.game_engine;

        let arena_borrow_mut = &mut *self.arena.borrow_mut();
        let root_node = arena_borrow_mut.remove(root_index).ok_or(format_err!("Root node should exist in arena."))?;
        let split_nodes = Self::split_node_children_by_action(&root_node, &action);

        if let Err(err) = split_nodes {
            // If there is an error, replace the root node back to it's original value.
            let index = arena_borrow_mut.insert(root_node);
            self.root = Some(index);
            return Err(err);
        }

        let (chosen_node, other_nodes) = split_nodes.unwrap();

        for node_index in other_nodes.into_iter().filter_map(|n| n.get_index()) {
            Self::remove_nodes_from_arena(node_index, arena_borrow_mut);
        }

        let chosen_node = if let Some(node_index) = chosen_node.get_index() {
            if clear {
                Self::clear_node_visits(node_index, arena_borrow_mut);
            } else {
                // Always clear the node's W since it is no longer relevant
                let node = &mut arena_borrow_mut[node_index];
                node.W = 0.0;
            }

            node_index
        } else {
            let prior_num_actions = root_node.num_actions;
            let new_game_state = game_engine.take_action(&root_node.game_state, &action);
            let analyzer = &mut self.analyzer;
            let node = MCTS::<S,A,E,M,C,T,V>::expand_leaf(new_game_state, prior_num_actions, analyzer).await;
            arena_borrow_mut.insert(node)
        };

        self.root.replace(chosen_node);

        Ok(())
    }

    fn remove_nodes_from_arena(node_index: Index, arena: &mut Arena<MCTSNode<S,A,V>>) {
        let child_node = arena.remove(node_index).unwrap();

        for child_node_index in child_node.children.into_iter().filter_map(|n| n.state.get_index()) {
            Self::remove_nodes_from_arena(child_node_index, arena);
        }
    }

    fn clear_node_visits(node_index: Index, arena: &mut Arena<MCTSNode<S,A,V>>) {
        let node = &mut arena[node_index];
        node.W = 0.0;

        for child in node.children.iter_mut() {
            child.visits = 0;
        }

        let child_indexes: Vec<_> = node.children.iter().filter_map(|c| c.state.get_index()).collect();
        for child_index in child_indexes {
            Self::clear_node_visits(child_index, arena);
        }
    }

    fn split_node_children_by_action<'b>(current_root: &'b MCTSNode<S,A,V>, action: &A) -> Result<(&'b MCTSNodeState, Vec<&'b MCTSNodeState>), Error> {
        let matching_action = current_root.get_child_of_action(action).ok_or(format_err!("No matching Action"))?;
        let other_actions: Vec<_> = current_root.children.iter().filter(|n| n.action != *action).map(|n| &n.state).collect();

        Ok((&matching_action.state, other_actions))
    }

<<<<<<< HEAD
    fn select_path<'b>(node: &'b MCTSNode<S,A,V>, arena: &Arena<MCTSNode<S,A,V>>, is_root: bool, options: &MCTSOptions<S,C,T>) -> Result<&'b MCTSChildNode<A>, Error> {
        let children = &node.children;
        let mut best_node = &children[0];
        let mut best_puct = std::f32::MIN;
        
        let fpu = if is_root { options.fpu_root } else { options.fpu };
=======
    fn select_path<'b>(node_index: Index, arena: &'b mut Arena<MCTSNode<S,A,V>>, is_root: bool, fpu: f32, fpu_root: f32, logit_q: bool, cpuct: &C) -> Result<&'b mut MCTSChildNode<A>, Error> {
        let node = &arena[node_index];
        let mut best_puct = std::f32::MIN;
        let mut best_child_index = 0;

>>>>>>> a4669cbd
        let Nsb = node.get_node_visits();
        let root_Nsb = (Nsb as f32).sqrt();
        let cpuct = &options.cpuct;
        let cpuct = cpuct(&node.game_state, node.num_actions, Nsb, is_root);
        let moves_left_baseline = get_moves_left_baseline(&children, arena, options.moves_left_threshold);

<<<<<<< HEAD
        for child in children {
            let node = child.state.get_index().map(|i| &arena[i]);
            let W = node.map_or(0.0, |n| n.W.get());
            let Nsa = child.visits.get();
=======
        for (i, child) in node.children.iter().enumerate() {
            let W = child.state.get_index().map_or(0.0, |index| arena[index].W);
            let Nsa = child.visits;
>>>>>>> a4669cbd
            let Psa = child.policy_score;
            let Usa = cpuct * Psa * root_Nsb / (1 + Nsa) as f32;
            let Qsa = if Nsa == 0 { fpu } else { W / Nsa as f32 };
            let logitQ = if options.logit_q { logit(Qsa) } else { Qsa };
            let Msa = Self::get_Msa(node, moves_left_baseline, options);

            let PUCT = Msa + logitQ + Usa;

            if PUCT > best_puct {
                best_puct = PUCT;
                best_child_index = i;
            }
        }

        let mut node = &mut arena[node_index];
        node.best_child_index = Some(best_child_index);
        Ok(&mut node.children[best_child_index])
    }

    fn select_action_using_temperature(action_visits: &[(&A, usize)], temp: f32, temperature_visit_offset: f32) -> Result<usize, Error> {
        let normalized_visits = action_visits.iter().map(|(_, visits)| (*visits as f32 + temperature_visit_offset).max(0.0).powf(1.0 / temp));

        let weighted_index = WeightedIndex::new(normalized_visits);

        let chosen_idx = match weighted_index {
            Err(_) => {
                println!("Invalid puct scores. Most likely all are 0. Move will be randomly selected.");
                println!("{:?}", action_visits);
                thread_rng().gen_range(0, action_visits.len())
            },
            Ok(weighted_index) => weighted_index.sample(&mut thread_rng())
        };

        Ok(chosen_idx)
    }

    fn get_PUCT_for_nodes(node: &MCTSNode<S,A,V>, arena: &Arena<MCTSNode<S,A,V>>, is_root: bool, options: &MCTSOptions<S,C,T>) -> Vec<PUCT>
    {
        let children = &node.children;
        let fpu = if is_root { options.fpu_root } else { options.fpu };
        let Nsb = node.get_node_visits();
        let root_Nsb = (Nsb as f32).sqrt();
        let cpuct = &options.cpuct;
        let cpuct = cpuct(&node.game_state, node.num_actions, Nsb, is_root);
        let moves_left_baseline = get_moves_left_baseline(&children, arena, options.moves_left_threshold);
        
        let mut pucts = Vec::with_capacity(children.len());

<<<<<<< HEAD
        for child in children {
            let node = child.state.get_index().map(|i| &arena[i]);
            let W = node.map_or(0.0, |n| n.W.get());
            let Nsa = child.visits.get();
=======
        for child in nodes {
            let W = child.state.get_index().map_or(0.0, |i| arena[i].W);
            let Nsa = child.visits;
>>>>>>> a4669cbd
            let Psa = child.policy_score;
            let Usa = cpuct * Psa * root_Nsb / (1 + Nsa) as f32;
            let Qsa = if Nsa == 0 { fpu } else { W / Nsa as f32 };
            let logitQ = if options.logit_q { logit(Qsa) } else { Qsa };
            let Msa = Self::get_Msa(node, moves_left_baseline, options);

            let PUCT = logitQ + Usa;
            pucts.push(PUCT { Psa, Nsa, Msa, cpuct, Usa, Qsa, logitQ, PUCT });
        }

        pucts
    }

    async fn expand_leaf(game_state: S, prior_num_actions: usize, analyzer: &M) -> MCTSNode<S,A,V> {
        let num_actions = prior_num_actions + 1;
        MCTS::<S,A,E,M,C,T,V>::analyse_and_create_node(game_state, num_actions, analyzer).await
    }

    async fn get_or_create_root_node(&mut self) -> Index {
        let root = &mut self.root;

        if let Some(root_node_index) = root.as_ref() {
            return *root_node_index;
        }

        let analyzer = &mut self.analyzer;
        let starting_num_actions = &mut self.starting_num_actions;
        let starting_game_state = &mut self.starting_game_state;

        let starting_game_state = starting_game_state.take().expect("Tried to use the same starting game state twice");
        let starting_num_actions = starting_num_actions.take().expect("Tried to use the same starting actions twice");

        let root_node = MCTS::<S,A,E,M,C,T,V>::analyse_and_create_node(
            starting_game_state,
            starting_num_actions,
            analyzer
        ).await;

        let root_node_index = self.arena.borrow_mut().insert(root_node);

        root.replace(root_node_index);

        root_node_index
    }

    async fn analyse_and_create_node(game_state: S, actions: usize, analyzer: &M) -> MCTSNode<S,A,V> {
        let analysis_result = analyzer.get_state_analysis(&game_state).await;

        MCTSNode::new(game_state, actions, analysis_result.value_score, analysis_result.policy_scores, analysis_result.moves_left)
    }

    fn apply_dirichlet_noise_to_node(node: &mut MCTSNode<S,A,V>, dirichlet: &DirichletOptions) {
        let policy_scores: Vec<f32> = node.children.iter().map(|child_node| {
            child_node.policy_score
        }).collect();

        let noisy_policy_scores = generate_noise(policy_scores, dirichlet);

        for (child, policy_score) in node.children.iter_mut().zip(noisy_policy_scores.into_iter()) {
            child.policy_score = policy_score;
        }
    }

    fn get_Msa(node: Option<&MCTSNode<S,A,V>>, moves_left_baseline: Option<f32>, options: &MCTSOptions<S,C,T>) -> f32
    {
        moves_left_baseline.and_then(|moves_left_baseline| node.map(|node| {
            let moves_left_scale = options.moves_left_scale;
            let moves_left_clamped = (moves_left_baseline - node.moves_left_score).min(moves_left_scale).max(-moves_left_scale);
            let moves_left_scaled = moves_left_clamped / moves_left_scale;
            moves_left_scaled * options.moves_left_factor
        }))
        .unwrap_or(0.0)
    }
}

fn generate_noise(policy_scores: Vec<f32>, dirichlet: &DirichletOptions) -> Vec<f32>
{
    let num_actions = policy_scores.len();

    // Do not apply noise if there is only one action.
    if num_actions < 2 {
        return policy_scores;
    }

    let e = dirichlet.epsilon;
    let alpha = 8.0 / num_actions as f32;
    let dirichlet_noise = Dirichlet::new_with_size(alpha, num_actions)
        .expect("Error creating dirichlet distribution")
        .sample(&mut thread_rng());

    dirichlet_noise.into_iter().zip(policy_scores).map(|(noise, policy_score)|
        (1.0 - e) * policy_score + e * noise
    ).collect()
}

fn logit(val: f32) -> f32 {
    if val <= 0.0 {
        -3.9855964
    } else if val >= 1.0 {
        3.9855964
    } else {
        (val / (1.0 - val)).ln() / 4.0
    }
}

#[allow(non_snake_case)]
fn get_moves_left_baseline<S,A,V>(nodes: &[MCTSChildNode<A>], arena: &Arena<MCTSNode<S,A,V>>, moves_left_threshold: f32) -> Option<f32> {
    nodes.iter()
        .max_by_key(|n| n.visits.get())
        .and_then(|best_child_node| best_child_node.state.get_index().map(|index| (best_child_node, index)))
        .and_then(|(best_child_node, best_node_index)| {
            let best_node = &arena[best_node_index];
            let Qsa = best_node.W.get() / best_child_node.visits.get() as f32;
            if Qsa >= moves_left_threshold {
                Some(best_node.moves_left_score)
            } else {
                None
            }
        })
}

#[allow(non_snake_case)]
impl<S,A,V> MCTSNode<S,A,V> {
    pub fn new(game_state: S, num_actions: usize, value_score: V, policy_scores: Vec<ActionWithPolicy<A>>, moves_left_score: f32) -> Self {
        MCTSNode {
            value_score,
<<<<<<< HEAD
            moves_left_score,
            W: Cell::new(0.0),
=======
            W: 0.0,
>>>>>>> a4669cbd
            game_state,
            num_actions,
            children: policy_scores.into_iter().map(|action_with_policy| {
                MCTSChildNode {
                    visits: 0,
                    action: action_with_policy.action,
                    policy_score: action_with_policy.policy_score,
                    state: MCTSNodeState::Unexpanded
                }
            }).collect(),
            best_child_index: None
        }
    }
}

#[allow(non_snake_case)]
async fn recurse_path_and_expand<'a,S,A,E,M,C,T,V>(
    root_index: Index,
    arena: &RefCell<Arena<MCTSNode<S,A,V>>>,
    game_engine: &E,
    analyzer: &M,
    options: &MCTSOptions<S,C,T>
) -> Result<usize, Error>
where
    S: GameState,
    A: Clone + Eq + Debug,
    V: Value,
    E: GameEngine<State=S,Action=A,Value=V>,
    M: GameAnalyzer<State=S,Action=A,Value=V>,
    C: Fn(&S, usize, usize, bool) -> f32,
    T: Fn(&S, usize) -> f32
{
    let mut depth = 0;
    let mut node_stack = vec!(root_index);

    'outer: loop {
        depth += 1;
        if let Some(latest_index) = node_stack.last() {
            let mut arena_borrow_mut = arena.borrow_mut();
            let latest_index = *latest_index;
            let node = &mut arena_borrow_mut[latest_index];

            // If the node is a terminal node.
            let children = &node.children;
            if children.len() == 0 {
                node_stack.pop();
                update_Ws(&node_stack, latest_index, &mut arena_borrow_mut, game_engine);
                break 'outer;
            }

            let is_root = depth == 1;

            let selected_child_node = MCTS::<S,A,E,M,C,T,V>::select_path(
                latest_index,
                &mut *arena_borrow_mut,
                is_root,
                options
            )?;

            let prev_visits = selected_child_node.visits;
            selected_child_node.visits += 1;

            if let MCTSNodeState::Expanded(selected_child_node_index) = selected_child_node.state {
                // If the node exists but visits was 0, then this node was cleared but the analysis was saved. Treat it as such by keeping the values.
                if prev_visits == 0 {
                    update_Ws(&node_stack, selected_child_node_index, &mut arena_borrow_mut, game_engine);
                    break 'outer;
                }

                // Continue with the next iteration of the loop since we found an already expanded child node.
                node_stack.push(selected_child_node_index);
                continue 'outer;
            }

            let selected_action = selected_child_node.action.clone();
            drop(arena_borrow_mut);

            'inner: loop {
                let arena_borrow = arena.borrow();
                let prior_node = &arena_borrow[latest_index];
                let selected_child_node = prior_node.get_child_of_action(&selected_action).unwrap();
                let selected_child_node_state = &selected_child_node.state;
                if let MCTSNodeState::Expanded(selected_child_node_index) = selected_child_node.state {
                    node_stack.push(selected_child_node_index);
                    continue 'outer;
                }

                // If the node is currently expanding. Wait for the expansion to be completed.
                if let MCTSNodeState::Expanding(expanding_lock) = selected_child_node_state {
                    let expanding_lock = expanding_lock.clone();
                    drop(arena_borrow);

                    expanding_lock.wait().await;

                    continue 'inner;
                }

                // It is not expanded or expanded so let's expand it.
                drop(arena_borrow);
                let mut arena_borrow_mut = arena.borrow_mut();
                let prior_node = &mut arena_borrow_mut[latest_index];
                let selected_child_node = prior_node.get_child_of_action_mut(&selected_action).unwrap();
                let selected_child_node_state = &mut selected_child_node.state;

                // Double check that the node has not changed now that the lock has been reacquired as a write.
                if let MCTSNodeState::Unexpanded = selected_child_node_state {
                    // Immediately replace the state with an indication that we are expanding.RwLock
                    let expanding_lock = Rc::new(WaitFor::new());
                    std::mem::replace(selected_child_node_state, MCTSNodeState::Expanding(expanding_lock.clone()));

                    let new_game_state = game_engine.take_action(&prior_node.game_state, &selected_action);
                    let prior_num_actions = prior_node.num_actions;

                    drop(arena_borrow_mut);

                    let expanded_node = MCTS::<S,A,E,M,C,T,V>::expand_leaf(
                        new_game_state,
                        prior_num_actions,
                        analyzer
                    ).await;

                    let arena_borrow_mut = &mut arena.borrow_mut();

                    let expanded_node_index = update_child_with_expanded_node(latest_index, expanded_node, &selected_action, arena_borrow_mut);

                    update_Ws(&node_stack, expanded_node_index, arena_borrow_mut, game_engine);

                    expanding_lock.wake();

                    break 'outer;
                }
            }
        }
    }

    Ok(depth)
}

fn update_child_with_expanded_node<S,A,V>(parent_node: Index, expanded_node: MCTSNode<S,A,V>, action: &A, arena: &mut Arena<MCTSNode<S,A,V>>) -> Index
where
    A: Eq
{
    let expanded_node_index = arena.insert(expanded_node);
    let prior_node = &mut arena[parent_node];
    let selected_child_node = prior_node.get_child_of_action_mut(action).unwrap();
    let selected_child_node_state = &mut selected_child_node.state;
    std::mem::replace(selected_child_node_state, MCTSNodeState::Expanded(expanded_node_index));

    expanded_node_index
}

#[allow(non_snake_case)]
fn update_Ws<S,A,V,E>(node_indexes: &[Index], value_node_index: Index, arena: &mut Arena<MCTSNode<S,A,V>>, game_engine: &E)
where
    V: Value,
    E: GameEngine<State=S,Action=A,Value=V>
{
    let node_indexes = node_indexes.iter().map(|index| *index).chain(std::iter::once(value_node_index));

    node_indexes.fold(None, |score, node_index| {
        let node = &mut arena[node_index];

        // First iteration has no score and the node is the root, the root isn't updated since there is no perspective.
        if let Some(score) = score {
            node.W += score;
        }

        // Update value of W from the parent node's perspective.
        // This is because the parent chooses which child node to select, and as such will want the one with the
        // highest V from it's perspective. A node never cares what its value (W or Q) is from its own perspective.
        let player_to_move = game_engine.get_player_to_move(&node.game_state);

        // @TODO: Getting the value_score should be able to be done once, outside of the loop.
        let value_node = &mut arena[value_node_index];
        let value_score = &value_node.value_score;
        let score = value_score.get_value_for_player(player_to_move);

        Some(score)
    });
}

impl<S,A,V> MCTSNode<S,A,V>
where
    A: Eq
{
    fn get_node_visits(&self) -> usize {
        self.children.iter().map(|c| c.visits).sum::<usize>() + 1
    }

    fn get_child_of_action(&self, action: &A) -> Option<&MCTSChildNode<A>> {
        self.children.iter().find(|c| c.action == *action)
    }

    fn get_child_of_action_mut(&mut self, action: &A) -> Option<&mut MCTSChildNode<A>> {
        self.children.iter_mut().find(|c| c.action == *action)
    }
}

impl MCTSNodeState {
    fn get_index(&self) -> Option<Index> {
        if let Self::Expanded(index) = self { Some(*index) } else { None }
    }
}

#[cfg(test)]
mod tests {
    use super::*;
    use super::super::counting_game::{CountingAction,CountingAnalyzer,CountingGameEngine,CountingGameState};
    use assert_approx_eq::assert_approx_eq;

    const ERROR_DIFF: f32 = 0.02;

    fn assert_metrics(left: &NodeMetrics<CountingAction>, right: &NodeMetrics<CountingAction>) {
        assert_eq!(left.W, right.W);
        assert_eq!(left.visits, right.visits);
        assert_eq!(left.children_visits.len(), right.children_visits.len());

        for ((l_a, l_visits), (r_a, r_visits)) in left.children_visits.iter().zip(right.children_visits.iter()) {
            assert_eq!(l_a, r_a);
            let allowed_diff = ((*l_visits).max(*r_visits) as f32) * ERROR_DIFF + 0.9;
            assert_approx_eq!(*l_visits as f32, *r_visits as f32, allowed_diff);
        }
    }

    #[tokio::test]
    async fn test_mcts_is_deterministic() {
        let game_state = CountingGameState::initial();
        let actions = 0;
        let game_engine = CountingGameEngine::new();
        let analyzer = CountingAnalyzer::new();

        let mut mcts = MCTS::new(game_state.to_owned(), actions, &game_engine, &analyzer, MCTSOptions::new(
            None,
            0.0,
            0.0,
            true,
            |_,_,_,_| 3.0,
            |_,_| 0.0,
            0.0,
            1.0,
            10.0,
            0.05,
            1
        ));

        let mut mcts2 = MCTS::new(game_state, actions, &game_engine, &analyzer, MCTSOptions::new(
            None,
            0.0,
            0.0,
            true,
            |_,_,_,_| 3.0,
            |_,_| 0.0,
            0.0,
            1.0,
            10.0,
            0.05,
            1
        ));

        mcts.search_visits(800).await.unwrap();
        mcts2.search_visits(800).await.unwrap();

        let metrics = mcts.get_root_node_metrics().await.unwrap();
        let metrics2 = mcts.get_root_node_metrics().await.unwrap();

        assert_metrics(&metrics, &metrics2);
    }

    #[tokio::test]
    async fn test_mcts_chooses_best_p1_move() {
        let game_state = CountingGameState::initial();
        let actions = 0;
        let game_engine = CountingGameEngine::new();
        let analyzer = CountingAnalyzer::new();

        let mut mcts = MCTS::new(game_state, actions, &game_engine, &analyzer, MCTSOptions::new(
            None,
            0.0,
            0.0,
            true,
            |_,_,_,_| 1.0,
            |_,_| 0.0,
            0.0,
            1.0,
            10.0,
            0.05,
            1
        ));

        mcts.search_visits(800).await.unwrap();
        let action = mcts.select_action().await.unwrap();

        assert_eq!(action, CountingAction::Increment);
    }

    #[tokio::test]
    async fn test_mcts_chooses_best_p2_move() {
        let game_state = CountingGameState::initial();
        let actions = 0;
        let game_engine = CountingGameEngine::new();
        let analyzer = CountingAnalyzer::new();

        let mut mcts = MCTS::new(game_state, actions, &game_engine, &analyzer, MCTSOptions::new(
            None,
            0.0,
            0.0,
            true,
            |_,_,_,_| 1.0,
            |_,_| 0.0,
            0.0,
            1.0,
            10.0,
            0.05,
            1
        ));

        mcts.advance_to_action(CountingAction::Increment).await.unwrap();

        mcts.search_visits(800).await.unwrap();
        let action = mcts.select_action().await.unwrap();

        assert_eq!(action, CountingAction::Decrement);
    }

    #[tokio::test]
    async fn test_mcts_should_overcome_policy_through_value() {
        let game_state = CountingGameState::initial();
        let actions = 0;
        let game_engine = CountingGameEngine::new();
        let analyzer = CountingAnalyzer::new();

        let mut mcts = MCTS::new(game_state, actions, &game_engine, &analyzer, MCTSOptions::new(
            None,
            0.0,
            0.0,
            true,
            |_,_,_,_| 2.5,
            |_,_| 0.0,
            0.0,
            1.0,
            10.0,
            0.05,
            1
        ));

        mcts.advance_to_action(CountingAction::Increment).await.unwrap();

        mcts.search_visits(800).await.unwrap();
        let details = mcts.get_root_node_details().await.unwrap();
        let (action, _) = details.children.first().unwrap();

        assert_eq!(*action, CountingAction::Stay);

        mcts.search_visits(8000).await.unwrap();
        let action = mcts.select_action().await.unwrap();

        assert_eq!(action, CountingAction::Decrement);
    }

    #[tokio::test]
    async fn test_mcts_advance_to_next_works_without_search() {
        let game_state = CountingGameState::initial();
        let actions = 0;
        let game_engine = CountingGameEngine::new();
        let analyzer = CountingAnalyzer::new();

        let mut mcts = MCTS::new(game_state, actions, &game_engine, &analyzer, MCTSOptions::new(
            None,
            0.0,
            0.0,
            true,
            |_,_,_,_| 3.0,
            |_,_| 0.0,
            0.0,
            1.0,
            10.0,
            0.05,
            1
        ));

        mcts.advance_to_action(CountingAction::Increment).await.unwrap();
    }

    #[tokio::test]
    async fn test_mcts_metrics_returns_accurate_results() {
        let game_state = CountingGameState::initial();
        let actions = 0;
        let game_engine = CountingGameEngine::new();
        let analyzer = CountingAnalyzer::new();

        let mut mcts = MCTS::new(game_state, actions, &game_engine, &analyzer, MCTSOptions::new(
            None,
            0.0,
            0.0,
            true,
            |_,_,_,_| 1.0,
            |_,_| 0.0,
            0.0,
            1.0,
            10.0,
            0.05,
            1
        ));

        mcts.search_visits(800).await.unwrap();

        let metrics = mcts.get_root_node_metrics().await.unwrap();

        assert_metrics(&metrics, &NodeMetrics {
            visits: 800,
            W: 0.0,
            children_visits: vec!(
                (CountingAction::Increment, 312),
                (CountingAction::Decrement, 182),
                (CountingAction::Stay, 304)
            )
        });
    }

    #[tokio::test]
    async fn test_mcts_weights_policy_initially() {
        let game_state = CountingGameState::initial();
        let actions = 0;
        let game_engine = CountingGameEngine::new();
        let analyzer = CountingAnalyzer::new();

        let mut mcts = MCTS::new(game_state, actions, &game_engine, &analyzer, MCTSOptions::new(
            None,
            0.0,
            0.0,
            true,
            |_,_,_,_| 3.0,
            |_,_| 0.0,
            0.0,
            1.0,
            10.0,
            0.05,
            1
        ));

        mcts.search_visits(100).await.unwrap();

        let metrics = mcts.get_root_node_metrics().await.unwrap();

        assert_metrics(&metrics, &NodeMetrics {
            visits: 100,
            W: 0.0,
            children_visits: vec!(
                (CountingAction::Increment, 31),
                (CountingAction::Decrement, 29),
                (CountingAction::Stay, 40)
            )
        });
    }

    #[tokio::test]
    async fn test_mcts_works_with_single_node() {
        let game_state = CountingGameState::initial();
        let actions = 0;
        let game_engine = CountingGameEngine::new();
        let analyzer = CountingAnalyzer::new();

        let mut mcts = MCTS::new(game_state, actions, &game_engine, &analyzer, MCTSOptions::new(
            None,
            0.0,
            0.0,
            true,
            |_,_,_,_| 3.0,
            |_,_| 0.0,
            0.0,
            1.0,
            10.0,
            0.05,
            1
        ));

        mcts.search_visits(1).await.unwrap();

        let metrics = mcts.get_root_node_metrics().await.unwrap();

        assert_metrics(&metrics, &NodeMetrics {
            visits: 1,
            W: 0.0,
            children_visits: vec!(
                (CountingAction::Increment, 0),
                (CountingAction::Decrement, 0),
                (CountingAction::Stay, 0)
            )
        });
    }

    #[tokio::test]
    async fn test_mcts_works_with_two_nodes() {
        let game_state = CountingGameState::initial();
        let actions = 0;
        let game_engine = CountingGameEngine::new();
        let analyzer = CountingAnalyzer::new();

        let mut mcts = MCTS::new(game_state, actions, &game_engine, &analyzer, MCTSOptions::new(
            None,
            0.0,
            0.0,
            true,
            |_,_,_,_| 3.0,
            |_,_| 0.0,
            0.0,
            1.0,
            10.0,
            0.05,
            1
        ));

        mcts.search_visits(2).await.unwrap();

        let metrics = mcts.get_root_node_metrics().await.unwrap();

        assert_metrics(&metrics, &NodeMetrics {
            visits: 2,
            W: 0.0,
            children_visits: vec!(
                (CountingAction::Increment, 0),
                (CountingAction::Decrement, 0),
                (CountingAction::Stay, 1)
            )
        });
    }

    #[tokio::test]
    async fn test_mcts_works_from_provided_non_initial_game_state() {
        let game_state = CountingGameState::from_starting_count(true, 95);
        let actions = 0;
        let game_engine = CountingGameEngine::new();
        let analyzer = CountingAnalyzer::new();

        let mut mcts = MCTS::new(game_state, actions, &game_engine, &analyzer, MCTSOptions::new(
            None,
            0.0,
            0.0,
            true,
            |_,_,_,_| 3.0,
            |_,_| 0.0,
            0.0,
            1.0,
            10.0,
            0.05,
            1
        ));

        mcts.search_visits(8000).await.unwrap();

        let metrics = mcts.get_root_node_metrics().await.unwrap();

        assert_metrics(&metrics, &NodeMetrics {
            visits: 8000,
            W: 0.0,
            children_visits: vec!(
                (CountingAction::Increment, 5374),
                (CountingAction::Decrement, 798),
                (CountingAction::Stay, 1827)
            )
        });
    }

    #[tokio::test]
    async fn test_mcts_correctly_handles_terminal_nodes_1() {
        let game_state = CountingGameState::from_starting_count(false, 99);
        let actions = 0;
        let game_engine = CountingGameEngine::new();
        let analyzer = CountingAnalyzer::new();

        let mut mcts = MCTS::new(game_state, actions, &game_engine, &analyzer, MCTSOptions::new(
            None,
            0.0,
            0.0,
            true,
            |_,_,_,_| 3.0,
            |_,_| 0.0,
            0.0,
            1.0,
            10.0,
            0.05,
            1
        ));

        mcts.search_visits(800).await.unwrap();

        let metrics = mcts.get_root_node_metrics().await.unwrap();

        assert_metrics(&metrics, &NodeMetrics {
            visits: 800,
            W: 0.0,
            children_visits: vec!(
                (CountingAction::Increment, 8),
                (CountingAction::Decrement, 701),
                (CountingAction::Stay, 91)
            )
        });
    }

    #[tokio::test]
    async fn test_mcts_correctly_handles_terminal_nodes_2() {
        let game_state = CountingGameState::from_starting_count(true, 98);
        let actions = 0;
        let game_engine = CountingGameEngine::new();
        let analyzer = CountingAnalyzer::new();

        let mut mcts = MCTS::new(game_state, actions, &game_engine, &analyzer, MCTSOptions::new(
            None,
            0.0,
            0.0,
            true,
            |_,_,_,_| 3.0,
            |_,_| 0.0,
            0.0,
            1.0,
            10.0,
            0.05,
            1
        ));

        mcts.search_visits(800).await.unwrap();

        let metrics = mcts.get_root_node_metrics().await.unwrap();

        assert_metrics(&metrics, &NodeMetrics {
            visits: 800,
            W: 0.0,
            children_visits: vec!(
                (CountingAction::Increment, 400),
                (CountingAction::Decrement, 122),
                (CountingAction::Stay, 278)
            )
        });
    }

    #[tokio::test]
    async fn test_mcts_clear_nodes_results_in_same_outcome() {
        let game_state = CountingGameState::initial();
        let actions = 0;
        let game_engine = CountingGameEngine::new();
        let analyzer = CountingAnalyzer::new();
        let search_num_visits = 800;

        let mut non_clear_mcts = MCTS::new(game_state.clone(), actions.clone(), &game_engine, &analyzer, MCTSOptions::new(
            None,
            0.0,
            0.0,
            true,
            |_,_,_,_| 3.0,
            |_,_| 0.0,
            0.0,
            1.0,
            10.0,
            0.05,
            1
        ));

        non_clear_mcts.search_visits(search_num_visits).await.unwrap();
        let action = non_clear_mcts.select_action().await.unwrap();
        non_clear_mcts.advance_to_action_retain(action).await.unwrap();
        non_clear_mcts.search_visits(search_num_visits).await.unwrap();

        let non_clear_metrics = non_clear_mcts.get_root_node_metrics().await.unwrap();

        let mut clear_mcts = MCTS::new(game_state.clone(), actions.clone(), &game_engine, &analyzer, MCTSOptions::new(
            None,
            0.0,
            0.0,
            true,
            |_,_,_,_| 3.0,
            |_,_| 0.0,
            0.0,
            1.0,
            10.0,
            0.05,
            1
        ));

        clear_mcts.search_visits(search_num_visits).await.unwrap();
        let action = clear_mcts.select_action().await.unwrap();
        clear_mcts.advance_to_action(action.clone()).await.unwrap();
        clear_mcts.search_visits(search_num_visits).await.unwrap();

        let clear_metrics = clear_mcts.get_root_node_metrics().await.unwrap();

        let mut initial_mcts = MCTS::new(game_state, actions, &game_engine, &analyzer, MCTSOptions::new(
            None,
            0.0,
            0.0,
            true,
            |_,_,_,_| 3.0,
            |_,_| 0.0,
            0.0,
            1.0,
            10.0,
            0.05,
            1
        ));

        initial_mcts.advance_to_action(action).await.unwrap();
        initial_mcts.search_visits(search_num_visits).await.unwrap();

        let initial_metrics = initial_mcts.get_root_node_metrics().await.unwrap();

        assert_metrics(&initial_metrics, &clear_metrics);
        assert_metrics(&non_clear_metrics, &clear_metrics);
    }
}<|MERGE_RESOLUTION|>--- conflicted
+++ resolved
@@ -105,12 +105,8 @@
 #[derive(Debug)]
 struct MCTSNode<S,A,V> {
     value_score: V,
-<<<<<<< HEAD
     moves_left_score: f32,
-    W: Cell<f32>,
-=======
     W: f32,
->>>>>>> a4669cbd
     game_state: S,
     num_actions: usize,
     children: Vec<MCTSChildNode<A>>,
@@ -380,13 +376,8 @@
         children.sort_by(|(_, x_puct), (_, y_puct)| y_puct.cmp(&x_puct));
 
         Ok(NodeDetails {
-<<<<<<< HEAD
             visits: root.get_node_visits(),
-            W: root.W.get(),
-=======
-            visits: root_visits,
             W: root.W,
->>>>>>> a4669cbd
             children
         })
     }
@@ -465,36 +456,23 @@
         Ok((&matching_action.state, other_actions))
     }
 
-<<<<<<< HEAD
-    fn select_path<'b>(node: &'b MCTSNode<S,A,V>, arena: &Arena<MCTSNode<S,A,V>>, is_root: bool, options: &MCTSOptions<S,C,T>) -> Result<&'b MCTSChildNode<A>, Error> {
+    fn select_path<'b>(node_index: Index, arena: &'b mut Arena<MCTSNode<S,A,V>>, is_root: bool, options: &MCTSOptions<S,C,T>) -> Result<&'b mut MCTSChildNode<A>, Error> {
+        let node = &arena[node_index];
         let children = &node.children;
-        let mut best_node = &children[0];
+        let mut best_child_index = 0;
         let mut best_puct = std::f32::MIN;
         
         let fpu = if is_root { options.fpu_root } else { options.fpu };
-=======
-    fn select_path<'b>(node_index: Index, arena: &'b mut Arena<MCTSNode<S,A,V>>, is_root: bool, fpu: f32, fpu_root: f32, logit_q: bool, cpuct: &C) -> Result<&'b mut MCTSChildNode<A>, Error> {
-        let node = &arena[node_index];
-        let mut best_puct = std::f32::MIN;
-        let mut best_child_index = 0;
-
->>>>>>> a4669cbd
         let Nsb = node.get_node_visits();
         let root_Nsb = (Nsb as f32).sqrt();
         let cpuct = &options.cpuct;
         let cpuct = cpuct(&node.game_state, node.num_actions, Nsb, is_root);
         let moves_left_baseline = get_moves_left_baseline(&children, arena, options.moves_left_threshold);
 
-<<<<<<< HEAD
-        for child in children {
+        for (i, child) in children.iter().enumerate() {
             let node = child.state.get_index().map(|i| &arena[i]);
-            let W = node.map_or(0.0, |n| n.W.get());
-            let Nsa = child.visits.get();
-=======
-        for (i, child) in node.children.iter().enumerate() {
-            let W = child.state.get_index().map_or(0.0, |index| arena[index].W);
+            let W = node.map_or(0.0, |n| n.W);
             let Nsa = child.visits;
->>>>>>> a4669cbd
             let Psa = child.policy_score;
             let Usa = cpuct * Psa * root_Nsb / (1 + Nsa) as f32;
             let Qsa = if Nsa == 0 { fpu } else { W / Nsa as f32 };
@@ -543,16 +521,10 @@
         
         let mut pucts = Vec::with_capacity(children.len());
 
-<<<<<<< HEAD
         for child in children {
             let node = child.state.get_index().map(|i| &arena[i]);
-            let W = node.map_or(0.0, |n| n.W.get());
-            let Nsa = child.visits.get();
-=======
-        for child in nodes {
-            let W = child.state.get_index().map_or(0.0, |i| arena[i].W);
+            let W = node.map_or(0.0, |n| n.W);
             let Nsa = child.visits;
->>>>>>> a4669cbd
             let Psa = child.policy_score;
             let Usa = cpuct * Psa * root_Nsb / (1 + Nsa) as f32;
             let Qsa = if Nsa == 0 { fpu } else { W / Nsa as f32 };
@@ -661,11 +633,11 @@
 #[allow(non_snake_case)]
 fn get_moves_left_baseline<S,A,V>(nodes: &[MCTSChildNode<A>], arena: &Arena<MCTSNode<S,A,V>>, moves_left_threshold: f32) -> Option<f32> {
     nodes.iter()
-        .max_by_key(|n| n.visits.get())
+        .max_by_key(|n| n.visits)
         .and_then(|best_child_node| best_child_node.state.get_index().map(|index| (best_child_node, index)))
         .and_then(|(best_child_node, best_node_index)| {
             let best_node = &arena[best_node_index];
-            let Qsa = best_node.W.get() / best_child_node.visits.get() as f32;
+            let Qsa = best_node.W / best_child_node.visits as f32;
             if Qsa >= moves_left_threshold {
                 Some(best_node.moves_left_score)
             } else {
@@ -679,12 +651,8 @@
     pub fn new(game_state: S, num_actions: usize, value_score: V, policy_scores: Vec<ActionWithPolicy<A>>, moves_left_score: f32) -> Self {
         MCTSNode {
             value_score,
-<<<<<<< HEAD
             moves_left_score,
-            W: Cell::new(0.0),
-=======
             W: 0.0,
->>>>>>> a4669cbd
             game_state,
             num_actions,
             children: policy_scores.into_iter().map(|action_with_policy| {
